"""
PyGPSClient Helpers

Collection of helper methods

Created on 17 Apr 2021

:author: semuadmin
:copyright: SEMU Consulting © 2021
:license: BSD 3-Clause

"""
# pylint: disable=invalid-name

import re
from subprocess import run as subrun
from sys import executable
from tkinter import Toplevel, Entry, Label, Button, W
from math import sin, cos, pi
from datetime import datetime, timedelta
from pygpsclient.globals import (
    MAX_SNR,
    DEVICE_ACCURACY,
    HDOP_RATIO,
    FIXLOOKUP,
    ENTCOL,
    ERRCOL,
)

# validation type flags
MAXPORT = 65535
MAXALT = 10000.0  # meters arbitrary
VALBLANK = 1
VALNONBLANK = 2
VALINT = 4
VALFLOAT = 8
VALURL = 16


class ConfirmBox(Toplevel):
    """
    Confirm action dialog class.
    Provides better consistency across different OS platforms
    than using messagebox.askyesno()

    Returns True if OK, False if Cancel
    """

    def __init__(self, parent, title, prompt):
        """
        Constructor

        :param parent: parent dialog
        :param string title: title
        :param string prompt: prompt to be displayed
        """

        self.__master = parent
        Toplevel.__init__(self, parent)
        self.title(title)  # pylint: disable=E1102
        self.resizable(False, False)
        Label(self, text=prompt, anchor=W).grid(
            row=0, column=0, columnspan=2, padx=3, pady=5
        )
        Button(self, command=self._on_ok, text="OK", width=8).grid(
            row=1, column=0, padx=3, pady=3
        )
        Button(self, command=self._on_cancel, text="Cancel", width=8).grid(
            row=1, column=1, padx=3, pady=3
        )
        self.lift()  # Put on top of
        self.grab_set()  # Make modal
        self._rc = False

        self._centre()

    def _on_ok(self, event=None):  # pylint: disable=unused-argument
        """
        OK button handler
        """

        self._rc = True
        self.destroy()

    def _on_cancel(self, event=None):  # pylint: disable=unused-argument
        """
        Cancel button handler
        """

        self._rc = False
        self.destroy()

    def _centre(self):
        """
        Centre dialog in parent
        """

        # self.update_idletasks()
        dw = self.winfo_width()
        dh = self.winfo_height()
        mx = self.__master.winfo_x()
        my = self.__master.winfo_y()
        mw = self.__master.winfo_width()
        mh = self.__master.winfo_height()
        self.geometry(f"+{int(mx + (mw/2 - dw/2))}+{int(my + (mh/2 - dh/2))}")

    def show(self):
        """
        Show dialog

        :return: True (OK) or False (Cancel)
        :rtype: bool
        """

        self.wm_deiconify()
        self.wait_window()
        return self._rc


def deg2rad(deg: float) -> float:
    """
    Convert degrees to radians.

    :param float deg: degrees
    :return: radians
    :rtype: float

    """

    if not isinstance(deg, (float, int)):
        return 0
    return deg * pi / 180


def cel2cart(elevation: float, azimuth: float) -> tuple:
    """
    Convert celestial coordinates (degrees) to Cartesian coordinates.

    :param float elevation: elevation
    :param float azimuth: azimuth
    :return: cartesian x,y coordinates
    :rtype: tuple

    """

    if not (isinstance(elevation, (float, int)) and isinstance(azimuth, (float, int))):
        return (0, 0)
    elevation = deg2rad(elevation)
    azimuth = deg2rad(azimuth)
    x = cos(azimuth) * cos(elevation)
    y = sin(azimuth) * cos(elevation)
    return (x, y)


def deg2dms(degrees: float, latlon: str) -> str:
    """
    Convert decimal degrees to degrees minutes seconds string.

    :param float degrees: degrees
    :return: degrees as d.m.s formatted string
    :rtype: str

    """

    if not isinstance(degrees, (float, int)):
        return ""
    negative = degrees < 0
    degrees = abs(degrees)
    minutes, seconds = divmod(degrees * 3600, 60)
    degrees, minutes = divmod(minutes, 60)
    if negative:
        sfx = "S" if latlon == "lat" else "W"
    else:
        sfx = "N" if latlon == "lat" else "E"
    return (
        str(int(degrees))
        + "\u00b0"
        + str(int(minutes))
        + "\u2032"
        + str(round(seconds, 3))
        + "\u2033"
        + sfx
    )


def deg2dmm(degrees: float, latlon: str) -> str:
    """
    Convert decimal degrees to degrees decimal minutes string.

    :param float degrees: degrees
    :param str latlon: "lat" or "lon"
    :return: degrees as dm.m formatted string
    :rtype: str

    """

    if not isinstance(degrees, (float, int)):
        return ""
    negative = degrees < 0
    degrees = abs(degrees)
    degrees, minutes = divmod(degrees * 60, 60)
    if negative:
        sfx = "S" if latlon == "lat" else "W"
    else:
        sfx = "N" if latlon == "lat" else "E"
    return str(int(degrees)) + "\u00b0" + str(round(minutes, 5)) + "\u2032" + sfx


def m2ft(meters: float) -> float:
    """
    Convert meters to feet.

    :param float meters: meters
    :return: feet
    :rtype: float

    """

    if not isinstance(meters, (float, int)):
        return 0
    return meters * 3.28084


def ft2m(feet: float) -> float:
    """
    Convert feet to meters.


    :param float feet: feet
    :return: elevation in meters
    :rtype: float

    """

    if not isinstance(feet, (float, int)):
        return 0
    return feet / 3.28084


def ms2kmph(ms: float) -> float:
    """
    Convert meters per second to kilometers per hour.

    :param float ms: m/s
    :return: speed in kmph
    :rtype: float

    """

    if not isinstance(ms, (float, int)):
        return 0
    return ms * 3.6


def ms2mph(ms: float) -> float:
    """
    Convert meters per second to miles per hour.

    :param float ms: m/s
    :return: speed in mph
    :rtype: float

    """

    if not isinstance(ms, (float, int)):
        return 0
    return ms * 2.23693674


def ms2knots(ms: float) -> float:
    """
    Convert meters per second to knots.

    :param float ms: m/s
    :return: speed in knots
    :rtype: float

    """

    if not isinstance(ms, (float, int)):
        return 0
    return ms * 1.94384395


def kmph2ms(kmph: float) -> float:
    """
    Convert kilometers per hour to meters per second.

    :param float kmph: kmph
    :return: speed in m/s
    :rtype: float

    """

    if not isinstance(kmph, (float, int)):
        return 0
    return kmph * 0.2777778


def knots2ms(knots: float) -> float:
    """
    Convert knots to meters per second.

    :param float knots: knots
    :return: speed in m/s
    :rtype: float

    """

    if not isinstance(knots, (float, int)):
        return 0
    return knots * 0.5144447324


def pos2iso6709(lat: float, lon: float, alt: float, crs: str = "WGS_84") -> str:
    """
    convert decimal degrees and alt to iso6709 format.

    :param float lat: latitude
    :param float lon: longitude
    :param float alt: altitude
    :param float crs: coordinate reference system (default = WGS_84)
    :return: position in iso6709 format
    :rtype: str

    """

    if not (
        isinstance(lat, (float, int))
        and isinstance(lon, (float, int))
        and isinstance(alt, (float, int))
    ):
        return ""
    lati = "-" if lat < 0 else "+"
    loni = "-" if lon < 0 else "+"
    alti = "-" if alt < 0 else "+"
    iso6709 = (
        lati
        + str(abs(lat))
        + loni
        + str(abs(lon))
        + alti
        + str(alt)
        + "CRS"
        + crs
        + "/"
    )
    return iso6709


def hsv2rgb(h: float, s: float, v: float) -> str:
    """
    Convert HSV values (in range 0-1) to RGB color string.

    :param float h: hue (0-1)
    :param float s: saturation (0-1)
    :param float v: value (0-1)
    :return: rgb color value e.g. "#032a4e"
    :rtype: str

    """

    v = int(v * 255)
    if s == 0.0:
        return f"#{v:02x}{v:02x}{v:02x}"
    i = int(h * 6.0)
    f = (h * 6.0) - i
    p = int(v * (1.0 - s))
    q = int(v * (1.0 - s * f))
    t = int(v * (1.0 - s * (1.0 - f)))
    i %= 6
    if i == 0:
        r, g, b = v, t, p
    if i == 1:
        r, g, b = q, v, p
    if i == 2:
        r, g, b = p, v, t
    if i == 3:
        r, g, b = p, q, v
    if i == 4:
        r, g, b = t, p, v
    if i == 5:
        r, g, b = v, p, q

    return f"#{r:02x}{g:02x}{b:02x}"


def snr2col(snr: int) -> str:
    """
    Convert satellite signal-to-noise ratio to a color
    high = green, low = red.

    :param int snr: signal to noise ratio as integer
    :return: rgb color string
    :rtype: str

    """

    return hsv2rgb(snr / (MAX_SNR * 2.5), 0.8, 0.8)


def svid2gnssid(svid) -> int:
    """
    Derive gnssId from svid numbering range.

    :param int svid: space vehicle ID
    :return: gnssId as integer
    :rtype: int

    """

    if 120 <= svid <= 158:
        gnssId = 1  # SBAS
    elif 211 <= svid <= 246:
        gnssId = 2  # Galileo
    elif (159 <= svid <= 163) or (33 <= svid <= 64):
        gnssId = 3  # Beidou
    elif 173 <= svid <= 182:
        gnssId = 4  # IMES
    elif 193 <= svid <= 202:
        gnssId = 5  # QZSS
    elif (65 <= svid <= 96) or svid == 255:
        gnssId = 6  # GLONASS
    else:
        gnssId = 0  # GPS
    return gnssId


def check_for_update(name: str) -> tuple:
    """
    Check for latest version of module on PyPi.

    :param: str name: name of module to check
    :return: (latest true/false, latest version)
    :rtype: tuple
    """

    ver = []
    for proc in (
        [executable, "-m", "pip", "show", name],
        [executable, "-m", "pip", "install", f"{name}==random"],
    ):
        ver.append(str(subrun(proc, capture_output=True, text=True, check=False)))

    ver[0] = ver[0].split("Version: ")[1].split("\\n")[0]  # current version
    ver[1] = ver[1].split(")\\nERROR:")[0].split(" ")[-1]  # latest version
    return (ver[0] == ver[1], ver[1])


def itow2utc(itow: int) -> datetime.time:
    """
    Convert UBX Time Of Week to UTC datetime

    (UTC = GPS - 18 seconds; correct as from 1/1/2017).
    :param int itow: UBX Time Of Week
    :return: UTC time hh.mm.ss
    :rtype: datetime.time
    """

    dt = datetime(1980, 1, 6) + timedelta(seconds=(itow / 1000) - 18)
    return dt.time()


def estimate_acc(dop: float) -> float:
    """
    Derive a graphic indication of positional accuracy (in m) based on the HDOP
    (Horizontal Dilution of Precision) value and the nominal native device
    accuracy (datasheet CEP)

    NB: this is a largely arbitrary estimate - there is no direct correlation
    between HDOP and accuracy based solely on generic NMEA data.
    The NMEA PUBX,00 or UBX NAV-POSLLH message types return an explicit estimate
    of horizontal and vertical accuracy and are the preferred source.

    :param float dop: horizontal dilution of precision
    :return: horizontal accuracy
    :rtype: float
    """

    return float(dop) * DEVICE_ACCURACY * HDOP_RATIO / 1000


def fix2desc(msgid: str, fix: object) -> str:
    """
    Get integer fix value for given message fix status.

    :param str msgid: UBX or NMEA message identity
    :param object fix: value representing fix type
    :return: descriptive fix status e.g. "3D"
    :rtype: str
    """

    return FIXLOOKUP.get(msgid + str(fix), "NO FIX")


def corrage2int(code: int) -> int:
    """
    Convert NAV-PVT lastCorrectionAge value to age in seconds.

    :param int code: diff age code from NAV-PVT
    :return: string indicating diff age in seconds
    :rtype: int
    """

    lookup = {
        0: 0,
        1: 1,
        2: 2,
        3: 5,
        4: 10,
        5: 15,
        6: 20,
        7: 30,
        8: 45,
        9: 60,
        10: 90,
        11: 120,
    }

<<<<<<< HEAD
    return lookup.get(code, 0)


def validURL(url: str) -> bool:
    """
    Validate URL.

    :param str url: URL to check
    :return: valid True/False
    :rtype: bool
    """
    # pylint: disable=line-too-long

    regex = re.compile(
        # r"^(?:http|https)?://"  # http:// or https://
        r"^(?:(?:[A-Z0-9](?:[A-Z0-9-]{0,61}[A-Z0-9])?\.)+(?:[A-Z]{2,6}\.?|[A-Z0-9-]{2,}\.?)|"  # domain...
        r"localhost|"  # localhost...
        r"\d{1,3}\.\d{1,3}\.\d{1,3}\.\d{1,3})"  # ...or ip
        r"(?::\d+)?"  # optional port
        r"(?:/?|[/?]\S+)$",
        re.IGNORECASE,
    )

    return re.match(regex, url) is not None
=======
    return LOOKUP.get(code, 0)


def valid_entry(entry: Entry, valmode: int, low=None, high=None) -> bool:
    """
    Validates tkinter entry field and highlights it if in error.

    :param Entry entry: tkinter entry widget
    :param int valmode: int representing validation type - can be OR'd
    :param object low: optional min value
    :param object high: optional max value
    :return: True/False
    :rtype: bool
    """

    valid = True
    try:
        if valmode & VALBLANK and entry.get() == "":  # blank ok
            valid = True
        else:
            if valmode & VALNONBLANK:  # non-blank
                valid = entry.get() != ""
            if valmode & VALINT:  # int in range
                valid = low < int(entry.get()) < high
            if valmode & VALFLOAT:  # float in range
                valid = low < float(entry.get()) < high
    except ValueError:
        valid = False

    entry.config(bg=ENTCOL if valid else ERRCOL)
    return valid
>>>>>>> 5fbfb509
<|MERGE_RESOLUTION|>--- conflicted
+++ resolved
@@ -517,7 +517,6 @@
         11: 120,
     }
 
-<<<<<<< HEAD
     return lookup.get(code, 0)
 
 
@@ -542,8 +541,6 @@
     )
 
     return re.match(regex, url) is not None
-=======
-    return LOOKUP.get(code, 0)
 
 
 def valid_entry(entry: Entry, valmode: int, low=None, high=None) -> bool:
@@ -573,5 +570,4 @@
         valid = False
 
     entry.config(bg=ENTCOL if valid else ERRCOL)
-    return valid
->>>>>>> 5fbfb509
+    return valid