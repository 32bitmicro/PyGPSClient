# PyGPSClient

[Current Status](#currentstatus) |
[Features](#features) |
[How to Use](#howtouse) |
[UBX Configuration](#ubxconfig) |
[NTRIP Client](#ntripconfig) |
[Socket Server / NTRIP Caster](#socketserver) |
[Installation](#installation) |
[Mapquest API Key](#mapquestapi) |
[User-defined Presets](#userdefined) |
[Known Issues](#knownissues) |
[Glossary of Terms](#glossary) |
[License](#license) |
[Author Information](#author)

PyGPSClient is a multi-platform graphical GNSS/GPS testing, diagnostic and UBX &copy; (u-blox &trade;) device configuration application written entirely in Python and tkinter.

![full app screenshot ubx](/images/app.png)
*Screenshot showing mixed-protocol stream from u-blox ZED-F9P receiver, using PyGPSClient's [NTRIP Client](#ntripconfig) to achieve >= 1cm accuracy*

The application can be installed using the standard `pip` Python package manager - see [installation instructions](#installation) below.

---
## <a name="currentstatus">Current Status</a>

![Status](https://img.shields.io/pypi/status/PyGPSClient)
![Release](https://img.shields.io/github/v/release/semuconsulting/PyGPSClient)
![Build](https://img.shields.io/github/workflow/status/semuconsulting/pygpsclient/pygpsclient)
![Release Date](https://img.shields.io/github/release-date/semuconsulting/PyGPSClient)
![Last Commit](https://img.shields.io/github/last-commit/semuconsulting/PyGPSClient)
![Contributors](https://img.shields.io/github/contributors/semuconsulting/PyGPSClient.svg)
![Open Issues](https://img.shields.io/github/issues-raw/semuconsulting/PyGPSClient)

Sphinx API Documentation in HTML format is available at [https://www.semuconsulting.com/pygpsclient](https://www.semuconsulting.com/pygpsclient).

Contributions welcome - please refer to [CONTRIBUTING.MD](https://github.com/semuconsulting/PyGPSClient/blob/master/CONTRIBUTING.md).

[Bug reports](https://github.com/semuconsulting/PyGPSClient/blob/master/.github/ISSUE_TEMPLATE/bug_report.md) and [Feature requests](https://github.com/semuconsulting/PyGPSClient/blob/master/.github/ISSUE_TEMPLATE/feature_request.md) - please use the templates provided.

This is an independent project and we have no affiliation whatsoever with u-blox.

---
## <a name="features">Features</a>

1. Runs on any platform which supports a Python 3 interpreter (>=3.7) and tkinter (>=8.6) GUI framework, including Windows, MacOS, Linux and Raspberry Pi OS.
1. Supports NMEA, UBX and RTCM3 protocols.
1. Capable of reading from a variety of GNSS data streams: Serial (USB / UART), Socket (TCP / UDP) and binary datalog file.
1. Configurable GUI with selectable and resizeable widgets.
1. Expandable banner widget showing key navigation information.
1. Serial console widget showing data stream in either parsed, binary or hexadecimal format.
1. User-configurable color tagging of selected console entries.
1. Skyview widget showing current satellite visibility and position (elevation / azimuth). Satellite icon borders are colour-coded to distinguish between different GNSS constellations.
1. Graphview widget showing current satellite reception (signal-to-noise ratio).
1. Mapview widget with location marker, showing either a static Mercator world map, or an optional dynamic web-based map downloaded via a MapQuest API (*requires an Internet connection and free 
[MapQuest API Key](https://developer.mapquest.com/user/login/sign-up)*).
1. Data logging in parsed, binary, hexadecimal string and tabulated hexadecimal formats (NB. only binary datalogs can be re-read by PyGPSClient's parser).
1. Track recording in GPX format.
1. UBX Configuration Dialog, with the ability to send a variety of UBX configuration commands to u-blox GNSS devices. This includes the facility to add **user-defined commands or command sequences** - see instructions under [user-defined presets](#userdefined) below. While not intended to be a direct replacement, the application supports much of the UBX configuration functionality in u-blox's Windows-only [u-center &copy;](https://www.u-blox.com/en/product/u-center) tool.
1. [NTRIP](https://en.wikipedia.org/wiki/Networked_Transport_of_RTCM_via_Internet_Protocol) Client ([differential GPS enhancement](https://en.wikipedia.org/wiki/Differential_GPS)) facility with the ability to connect to a specified NTRIP server (caster), parse the incoming RTCM3 data and feed this data to a compatible GNSS device (*requires an Internet connection and access to a suitable NTRIP caster*).
1. **New BETA feature in v1.3.5** - [Socket Server / NTRIP Caster](#socketserver)  with two modes of operation: (a) open, unauthenticated Socket Server or (b) NTRIP Caster.

---
## <a name="howtouse">How to Use</a>

* To connect to a listed serial device, select the device from the listbox, set the appropriate serial connection parameters and click 
![connect icon](/pygpsclient/resources/usbport-1-24.png). The application will endeavour to pre-select a recognised GNSS/GPS device but this is platform and device dependent. Press the ![refresh](/pygpsclient/resources/iconmonstr-refresh-6-16.png) button to refresh the list of connected devices at any point. *Rate bps is typically the only setting that might need adjusting, but tweaking the timeout setting may improve performance on certain platforms*.
* To connect to a TCP or UDP socket, enter the server URL and port, select the protocol (defaults to TCP) and click 
![connect socket icon](/pygpsclient/resources/ethernet-1-24.png).
* To stream from a previously-saved binary datalog file, click 
![connect-file icon](/pygpsclient/resources/binary-1-24.png) and select the file. PyGPSClient datalog files will be named e.g. `pygpsdata-20220427114802.log`, but any binary dump of an GNSS receiver output is acceptable.
* To disconnect from the data stream, click
![disconnect icon](/pygpsclient/resources/iconmonstr-media-control-50-24.png).
* To display the UBX Configuration Dialog (*only functional when connected to a UBX GNSS device via serial port*), click
![gear icon](/pygpsclient/resources/iconmonstr-gear-2-24.png), or go to Menu..Options.
* To display the NTRIP Client Configuration Dialog (*requires internet connection*), click
![gear icon](/pygpsclient/resources/iconmonstr-antenna-6-24.png), or go to Menu..Options.
* To expand or collapse the banner or serial port configuration widgets, click the ![expand icon](/pygpsclient/resources/iconmonstr-arrow-80-16.png)/![expand icon](/pygpsclient/resources/iconmonstr-triangle-1-16.png) buttons.
* To show or hide the various widgets, go to Menu..View and click on the relevant hide/show option.
* Protocols Shown - Select which protocols to display; NMEA, UBX and/or RTCM3 (NB: this only changes the displayed protocols - to change the actual protocols output by the receiver, use the CFG-PRT command).
* Console Display - Select from parsed, binary or hexadecimal formats.
* Tags - Turn console color tagging on or off. User-configurable color tags are loaded from a file "colortags" (lower case, no extension) in the user's home directory - see example provided. NB: color tagging does impose a small performance overhead - turning it off will improve console response times at very high transaction rates.
* Degrees Format and Units - Change the displayed degree and unit formats.
* Zoom - Change the web map scale (any change will take effect at the next map refresh, indicated by a small timer icon at the top left of the panel).
* Show Legend - Turn the graph legend on or off.
* Show Unused Satellites - Include or exclude satellites that are not used in the navigation solution (e.g. because their signal level is too low) from the graph and sky view panels.
* DataLogging - Turn Data logging in the selected format on or off. You will be prompted to select the directory into which timestamped log files are saved (NB. only binary datalogs can be re-read by PyGPSClient's parser).
* GPX Track - Turn track recording (in GPX format) on or off. You will be prompted to select the directory into which timestamped track files are saved.
* Socket / NTRIP Server - Turn Socket / NTRIP Server on or off.
* UBX Configuration - Opens UBX configuration panel (only functional with u-blox devices).
* NTRIP Client Configuration - Opens NTRIP Client configuration panel.

---
### <a name="ubxconfig">UBX Configuration Facilities</a>

![ubxconfig widget screenshot](/images/ubxconfig_widget.png)

The UBX Configuration Dialog currently supports the following UBX configuration 'widgets':
1. Version widget shows current device hardware/firmware versions (*via MON-VER and MON-HW polls*).
1. Protocol Configuration widget (CFG-PRT) sets baud rate and inbound/outbound protocols across all available ports.
1. Solution Rate widget (CFG-RATE) sets navigation solution interval in ms (e.g. 1000 = 1/second) and measurement ratio (ratio between the number of measurements and the number of navigation solutions, e.g. 5 = five measurements per navigation solution).
1. For each of the widgets above, clicking anywhere in the widget background will refresh the displayed information with the current configuration.
1. Message Rate widget (CFG-MSG) sets message rates per port for UBX and NMEA messages. Message rate is relative to navigation solution frequency e.g. a message rate of '4' means 'every 4th navigation solution'.
1. Configuration Interface widget (CFG-VALSET, CFG-VALDEL and CFG-VALGET) queries and sets configuration for [Generation 9+ devices](https://github.com/semuconsulting/pyubx2#configinterface) e.g. NEO-M9, ZED-F9P, etc.
1. Preset Commands widget supports a variety of preset and user-defined commands - see [user defined presets](#userdefined)

An icon to the right of each 'SEND' 
![send icon](/pygpsclient/resources/iconmonstr-arrow-12-24.png) button indicates the confirmation status of the configuration command; 
(pending i.e. awaiting confirmation ![pending icon](/pygpsclient/resources/iconmonstr-time-6-24.png), 
confirmed ![confirmed icon](/pygpsclient/resources/iconmonstr-check-mark-8-24.png) or 
warning ![warning icon](/pygpsclient/resources/iconmonstr-warning-1-24.png)). 

**Note:**
* Confirmation responses can take several seconds at high message transmission rates, or be discarded altogether if the device's transmit buffer is full (*txbuff-alloc error*). To ensure timely confirmation responses, try increasing the baud rate and/or temporarily reducing transmitted message rates using the configuration commands provided.
* A warning icon (typically accompanied by an ACK-NAK response) is usually an indication that one or more of the commands sent is not supported by your receiver. 

---
### <a name="ntripconfig">NTRIP Client Facilities</a>

![ntrip config widget screenshot](/images/ntripconfig_widget.png)

To use:
1. Enter the required NTRIP server URL (or IP address) and port (defaults to 2101). For services which require authorisation, enter your login username and password.
1. To retrieve the sourcetable, leave the mountpoint field blank and click connect (*response may take a few seconds*). The required mountpoint may then be selected from the list, or entered manually. Where possible, `PyGPSClient` will automatically identify the closest mountpoint to the current location.
1. For NTRIP services which require client position data via NMEA GGA sentences, select the appropriate sentence transmission interval in seconds. The default is 'None' (no GGA sentences sent). A value of 10 or 60 seconds is typical.
1. If GGA sentence transmission is enabled, GGA sentences can either be populated from live navigation data (*assuming a receiver is connected and outputting valid position data*) or from manual settings entered in the NTRIP configuration panel (latitude, longitude, elevation and separation - all four manual settings must be provided).
1. To connect to the NTRIP server, click ![connect icon](/pygpsclient/resources/iconmonstr-media-control-48-24.png). To disconnect, click ![disconnect icon](/pygpsclient/resources/iconmonstr-media-control-50-24.png).
1. If NTRIP data is being successfully received, the banner '**dgps:**' status indicator should change to 'YES' and indicate the age and reference station of the correction data (where available) ![dgps status](/images/dgps_status.png). Note that DGPS status is typically maintained for up to 60 seconds after loss of correction signal.
1. Some NTRIP services may output RTCM3 correction messages at a high rate, flooding the GUI console display. To suppress these messages in the console, de-select the 'RTCM' option in 'Protocols Shown' - the RTCM3 messages will continue to be processed in the background.

Below is a illustrative NTRIP DGPS data log, showing:
* Outgoing NMEA GPGGA (client position) sentence.
* Incoming RTCM3 correction messages; in this case - 1006 (Ref station ARP (*DF003=2690*) with antenna height), 1008 (Antenna descriptor), 1033 (Receiver descriptor), 1075 (GPS MSM5), 1085 (GLONASS MSM5), 1095 (Galileo MSM5), 1125 (BeiDou MSM5) and 1230 (GLONASS Code-Phase Biases)
* Corresponding UBX RXM-RTCM acknowledgements generated by the u-blox ZED-F9P receiver, confirming message type, valid checksum (*crcFailed=0*), successful use (*msgUsed=2*) and reference station ARP (*refStation=2690*). 

![ntrip console screenshot](/images/ntrip_consolelog.png)

**NB:** Please respect the terms and conditions of any remote NTRIP service used with this facility. For testing or evaluation purposes, consider deploying a local [SNIP LITE](https://www.use-snip.com/download/) server. *Inappropriate use of an NTRIP service may result in your account being blocked*.

---
### <a name="socketserver">Socket Server / NTRIP Caster Facilities</a> (BETA)

The Socket Server / NTRIP Caster facility is capable of operating in either of two modes;
1. SOCKET SERVER - an open, unauthenticated TCP socket server available to any socket client including, for example, another instance of PyGPSClient or gnssdump (the CLI utility installed with pyubx2) running on another machine. In this mode it will broadcast the host's currently connected GNSS data stream (NMEA, UBX, RTCM3). The default port is 50010.
<<<<<<< HEAD
2. NTRIP SERVER - a simple implementation of an authenticated NTRIP server/caster available to any NTRIP client including, for example, the PyGPSClient NTRIP Client facility. Login credentials for the NTRIP server/caster are set via host environment variables `PYGPSCLIENT_USER` and `PYGPSCLIENT_PASSWORD`. The default port is 2101. **See prerequisites below.**
=======
2. NTRIP CASTER - a simple implementation of an authenticated NTRIP caster available to any NTRIP client including, for example, the PyGPSClient NTRIP Client facility. Login credentials for the NTRIP caster are set via host environment variables `PYGPSCLIENT_USER` and `PYGPSCLIENT_PASSWORD`. The default port is 2101. **See prerequisites below.**
>>>>>>> 9ba6f7b6

The server/caster binds to the host address '0.0.0.0' i.e. all available IP addresses on the host machine. It may be necessary to add a firewall rule on the host and/or client machine to allow remote traffic on the specified port.

A label on the settings panel indicates the number of connected clients, and the server/caster status is indicated in the topmost banner: closed: ![transmit icon](/pygpsclient/resources/iconmonstr-notransmit-10-24.png), open with no clients: ![transmit icon](/pygpsclient/resources/iconmonstr-noclient-10-24.png), open with clients: ![transmit icon](/pygpsclient/resources/iconmonstr-transmit-10-24.png).

<<<<<<< HEAD
**NB:** Running in NTRIP server/caster mode is predicated on the host being connected to an RTK-compatible GNSS receiver **operating in Base Station mode** (either `SURVEY_IN` or `FIXED`) and outputting the requisite RTCM3 message types (1005, 1077, 1087, 1097, 1127 and 1230). In the case of the u-blox ZED-F9P receiver, for example, this is set using the `CFG-TMODE*` and `CFG-MSGOUT-RTCM*` configuration interface parameters available via the [UBX Configuration](#ubxconfig) panel - refer to the Integration Manual and Interface Specification for further details. PyGPSClient does *not* configure the receiver automatically, though an example configuration script for the u-blox ZED-F9P receiver may be found at [/examples/f9p-basestation.py](https://github.com/semuconsulting/PyGPSClient/blob/master/examples/f9p_basestation.py). This script can also be used to generate user-defined preset command strings suitable for copying and pasting into a `ubxpresets` file (see [User Defined Presets](#userdefined) below).
=======
**NB:** Running in NTRIP caster mode is predicated on the host being connected to an RTK-compatible GNSS receiver **operating in Base Station mode** (either `SURVEY_IN` or `FIXED`) and outputting the requisite RTCM3 message types (1005, 1077, 1087, 1097, 1127 and 1230). In the case of the u-blox ZED-F9P receiver, for example, this is set using the `CFG-TMODE*` and `CFG-MSGOUT-RTCM*` configuration interface parameters available via the [UBX Configuration panel](#ubxconfig) - refer to the Integration Manual and Interface Specification for further details. PyGPSClient does *not* configure the receiver automatically, though an example configuration script for the u-blox ZED-F9P receiver may be found at [/examples/f9p-basestation.py](https://github.com/semuconsulting/PyGPSClient/blob/master/examples/f9p_basestation.py). This script can also be used to generate user-defined preset command strings suitable for copying and pasting into a `ubxpresets` file (see [User Defined Presets](#userdefined) below).
>>>>>>> 9ba6f7b6

---
## <a name="installation">Installation</a>

In the following, `python3` & `pip` refer to the Python 3 executables. You may need to type 
`python` or `pip3`, depending on your particular environment. It is also recommended that 
the Python 3 scripts (bin) and site_packages directories are included in your PATH 
(*many standard Python 3 installation packages will do this automatically*).

### Platform Dependencies

On Windows and MacOS, pip, tkinter and the necessary imaging libraries are generally packaged with Python 3.  On some Linux distributions like Ubuntu 18+ and Raspberry Pi OS, they may need to be installed separately, e.g.:

```shell
sudo apt install python3-pip python3-tk python3-pil python3-pil.imagetk
```

*NB:* If you're compiling the latest version of Python 3 from source, you may also need to install tk-dev (or a similarly named package e.g. tk-devel) first. Refer to http://wiki.python.org/moin/TkInter for further details.

```shell
sudo apt install tk-dev
```

Ideally the platform screen resolution will be at least 1400 x 900, though the main application window is resizeable.

### User Privileges

To access the serial port on most Linux platforms, you will need to be a member of the 
`tty` and/or `dialout` groups. Other than this, no special privileges are required.

```shell
usermod -a -G tty myuser
```

### 1. Install using pip

![Python version](https://img.shields.io/pypi/pyversions/PyGPSClient.svg?style=flat)
[![PyPI version](https://img.shields.io/pypi/v/PyGPSClient.svg?style=flat)](https://pypi.org/project/PyGPSClient/)
![PyPI downloads](https://img.shields.io/pypi/dm/PyGPSClient.svg?style=flat)

The easiest way to install the latest version of `PyGPSClient` is with
[pip](http://pypi.python.org/pypi/pip/):

```shell
python3 -m pip install --upgrade PyGPSClient
```

If required, `PyGPSClient` can also be installed into a virtual environment, e.g.:

```shell
python3 -m pip install --user --upgrade virtualenv
python3 -m virtualenv env
source env/bin/activate (or env\Scripts\activate on Windows)
(env) python3 -m pip install --upgrade PyGPSClient
...
deactivate
```

To run the application, if the Python 3 scripts (bin) directory is in your PATH, simply type (all lowercase): 
```shell
pygpsclient
```

If desired, you can add a shortcut to this command to your desktop or favourites menu.

Alternatively, if the Python 3 site_packages are in your PATH, you can type (all lowercase): 
```shell
python3 -m pygpsclient
```

**NB:** If the Python 3 scripts (bin) or site_packages directories are *not* in your PATH, you will need to add the fully-qualified path to `pygpsclient` in the commands above.

**Tip:** to find the site_packages location, type:
```shell
python3 -m pip show PyGPSClient
``` 
and look for the `Location:` entry in the response, e.g.

- Linux: `Location: /home/username/.local/lib/python3.9/site-packages`
- MacOS: `Location: /Library/Frameworks/Python.framework/Versions/3.9/lib/python3.9/site-packages`
- Windows: `Location: c:\users\username\appdata\roaming\python\python39\lib\site-packages`

**Tip:** To create an application launcher for linux distributions like Ubuntu, create a text file named `pygpsclient.desktop` with the following content (*edited for your particular environment*) and copy this to the `/home/user/.local/share/applications` folder, e.g.

```
[Desktop Entry]
Type=Application
Terminal=false
Name=PyGPSClient
Icon=/home/user/.local/lib/python3.9/site-packages/pygpsclient/resources/pygpsclient.ico
Exec=/home/user/.local/bin/pygpsclient
```

### 2. Manual installation

See [requirements.txt](requirements.txt).

The following Python libraries are required (these will be installed automatically if using pip to install PyGPSClient):

```shell
python3 -m pip install --upgrade pygnssutils pyserial Pillow requests
```

To install PyGPSClient manually, download and unzip this repository and run:

```shell
python3 -m /path_to_folder/foldername/pygpsclient
```

e.g. if you downloaded and unzipped to a folder named `PyGPSClient-1.3.4`, run: 

```shell
python3 -m /path_to_folder/PyGPSClient-1.3.4/pygpsclient
```

---
## <a name="mapquestapi">MapQuest API Key</a>

To use the optional dynamic web-based mapview facility, you need to request and install a 
[MapQuest API key](https://developer.mapquest.com/user/login/sign-up).
The free edition of this API allows for up to 15,000 transactions/month (roughly 500/day) on a non-commercial basis.
For this reason, the map refresh rate is intentionally limited to 1/minute* to avoid exceeding the free transaction
limit under normal use. **NB:** this facility is *not* intended to be used for real time navigational purposes.

Once you have received the API key (a 32-character alphanumeric string), you can either:

1. create an environment variable named `MQAPIKEY` (all upper case) and set this to the API key value. It is recommended 
that this is a User variable rather than a System/Global variable.
2. copy it to a file named `mqapikey` (lower case, no extension) and place this file in the user's home directory.

*The web map refresh rate can be amended if required by changing the MAP_UPDATE_INTERVAL constant in `globals.py`.

---
## <a name="userdefined">User Defined Presets</a>

The UBX Configuration Dialog includes the facility to send user-defined UBX configuration messages or message sequences to the receiver. These can be set up by adding
appropriate comma-delimited message descriptions and payload definitions to a file named `ubxpresets` (lower case, no extension), and then placing this file in the user's home directory. The message definition comprises a free-format text description (*avoid embedded commas*) 
followed by one or more [pyubx2 UBXMessage constructors](https://pypi.org/project/pyubx2/), i.e. 
1. message class as a string e.g. `CFG` (must be a valid class from pyubx2.UBX_CLASSES)
2. message id as a string e.g. `CFG-MSG` (must be a valid id from pyubx2.UBX_MSGIDS)
3. payload as a hexadecimal string e.g. `f004010100010100` (leave blank for null payloads e.g. most POLL messages)
4. mode as an integer (`1` = SET, `2` = POLL)

(payload as hex string can be obtained from a `UBXMessage` created using the [pyubx2 library](https://pypi.org/project/pyubx2/) thus: ```msg.payload.hex()```)

Multiple commands can be concatenated on a single line. Illustrative examples are shown below:

```
Stop GNSS, CFG, CFG-RST, 00000800, 1
Start GNSS, CFG, CFG-RST, 00000900, 1
Enable NMEA UBX00 & UBX03 sentences, CFG, CFG-MSG, f100010100010100, 1, CFG, CFG-MSG, f103010100010100, 1
Poll NEO-9 UART1/2 baud rates, CFG, CFG-VALGET, 000000000100524001005340, 2
Poll NEO-9 Message Rates, CFG, CFG-VALGET, 00000000ffff9120, 2, CFG, CFG-VALGET, 00004000ffff9120, 2, CFG, CFG-VALGET, 00008000ffff9120, 2
Set ZED-F9P to Base Station Survey-In Mode (1m accuracy), CFG, CFG-VALSET, 000100008b00912001c002912001cf02912001d4029120011b03912001d902912001060391200111000340e8030000100003405a0000000100032001, 1
Set ZED-F9P to Base Station Survey-In Mode (1cm accuracy), CFG, CFG-VALSET, 000100008b00912001c002912001cf02912001d4029120011b03912001d9029120010603912001110003400a000000100003405a0000000100032001, 1
Poll Receiver Software Version, MON, MON-VER, , 2
Poll Datum, CFG, CFG-DAT, , 2
Poll GNSS config, CFG, CFG-GNSS, , 2
Poll NMEA config, CFG, CFG-NMEA, , 2
Poll Satellite-based Augmentation, CFG, CFG-SBAS, , 2
Poll Receiver Management, CFG, CFG-RXM, , 2
Poll Navigation Mode, CFG, CFG-NAV5, , 2
Poll Expert Navigation mode, CFG, CFG-NAVX5, , 2
Poll Geofencing, CFG, CFG-GEOFENCE, , 2
Limit NMEA GNSS to GPS only, CFG, CFG-NMEA, 0040000276000000000000010000000000000000, 1
Limit NMEA GNSS to GLONASS only, CFG, CFG-NMEA, 0040000257000000000000010000000000000000, 1
Set NMEA GNSS to ALL, CFG, CFG-NMEA, 0040000200000000000000010000000000000000, 1
Limit UBX GNSS to GPS only, CFG, CFG-GNSS, 0020200700081000010001010101030000000101020408000000010103081000000001010400080000000103050003000000010506080E0000000101, 1
Limit UBX GNSS to GLONASS only, CFG, CFG-GNSS, 0020200700081000000001010101030000000101020408000000010103081000000001010400080000000103050003000000010506080E0001000101, 1
Set UBX GNSS to ALL, CFG, CFG-GNSS, 0020200700081000010001010101030001000101020408000000010103081000000001010400080000000103050003000100010506080E0001000101, 1
FORCE COLD RESTART !*** Expect ClearCommError ***!, CFG, CFG-RST, ffff0100, 1
```

---
## <a name="knownissues">Known Issues</a>

As at May 2022, tkinter performance is noticeably slower on MacOS Monterey platforms (particularly M1/M2) than on Windows or Linux, though internal streamlining in PyGPSClient v1.3.2 went some way to mitigating the impact. The application is fully functional on MacOS but you may find some dialog load operations are relatively slow, particularly at high message rates. This may be resolved in a subsequent MacOS update, but in the meantime the impact can be minimised by:
1. Opening and closing the UBX or NTRIP configuration dialogs while the serial connection is closed.
1. Minimising incoming message rates while using the configuration facilities. The [UBX Configuration](#ubxconfig) facility offers presets for 'minimum NMEA messages' or 'minimum UBX messages'.
1. Temporarily disabling the console display of certain message protocols using the 'Protocols Shown' checkboxes.
1. Turning off color tagging.

---
## <a name="glossary">Glossary of Terms</a>

See also [GNSS Positioning - A Reviser](https://www.semuconsulting.com/gnsswiki/)

* ACC - accuracy of location in real units (hacc - horizontal, vacc - vertical). Note that location accuracy is not directly provided via the standard NMEA message set, but is available from UBX messages e.g. NAV-POSLLH, NAV-PVT and some proprietary NMEA messages e.g. UBX00.
* BEI - [BeiDou Navigation Satellite System](https://en.wikipedia.org/wiki/BeiDou).
* DOP - [dilution of precision](https://gisgeography.com/gps-accuracy-hdop-pdop-gdop-multipath/) (pdop - overall position, hdop - horizontal, vdop - vertical).
* GAL - [Galileo Satellite Navigation](https://en.wikipedia.org/wiki/Galileo_(satellite_navigation)).
* GLO - [GLONASS, Global Navigation Satellite System](https://en.wikipedia.org/wiki/GLONASS).
* GNSS - [global navigation satellite system](https://en.wikipedia.org/wiki/Satellite_navigation).
* GPS - [Global Positioning System](https://en.wikipedia.org/wiki/Global_Positioning_System).
* IME - [IMES, Indoor MEssaging System](https://www.gpsworld.com/wirelessindoor-positioningopening-up-indoors-11603/)
* NTRIP - [Networked Transport of RTCM via Internet Protocol](https://en.wikipedia.org/wiki/Networked_Transport_of_RTCM_via_Internet_Protocol)
* PRN - [pseudo-random noise number](https://www.gps.gov/technical/prn-codes/) (code that each satellite transmits to differentiate itself from other satellites in the active constellation).
* QZS - [QZSS, Quasi-Zenith Satellite System](https://en.wikipedia.org/wiki/Quasi-Zenith_Satellite_System).
* RTCM(3) - [RTCM 10403.n Differential GNSS Services standard](https://rtcm.myshopify.com/collections/differential-global-navigation-satellite-dgnss-standards/products/rtcm-10403-2-differential-gnss-global-navigation-satellite-systems-services-version-3-february-1-2013).
* SBA - [SBAS, Satellite-based Augmentation System](https://en.wikipedia.org/wiki/GNSS_augmentation#Satellite-based_augmentation_system).
* SIP - satellites used in position solution.
* SIV - satellites in view.
* SV(N) - [space vehicle number](https://en.wikipedia.org/wiki/List_of_GPS_satellites) (serial number assigned to each satellite).
* UTC - coordinated universal time.

---
## <a name="license">License</a>

![License](https://img.shields.io/github/license/semuconsulting/PyGPSClient.svg)

BSD 3-Clause License

Copyright &copy; 2020, SEMU Consulting
All rights reserved.

Application icons from [iconmonstr](https://iconmonstr.com/license/) &copy;.

---
## <a name="author">Author Information</a>

semuadmin@semuconsulting.com

`PyGPSClient` is maintained entirely by unpaid volunteers. If you find it useful, a small donation would be greatly appreciated!

[![Donations](https://www.paypalobjects.com/en_GB/i/btn/btn_donate_LG.gif)](https://www.paypal.com/donate/?hosted_button_id=4TG5HGBNAM7YJ)
<|MERGE_RESOLUTION|>--- conflicted
+++ resolved
@@ -1,384 +1,376 @@
-# PyGPSClient
-
-[Current Status](#currentstatus) |
-[Features](#features) |
-[How to Use](#howtouse) |
-[UBX Configuration](#ubxconfig) |
-[NTRIP Client](#ntripconfig) |
-[Socket Server / NTRIP Caster](#socketserver) |
-[Installation](#installation) |
-[Mapquest API Key](#mapquestapi) |
-[User-defined Presets](#userdefined) |
-[Known Issues](#knownissues) |
-[Glossary of Terms](#glossary) |
-[License](#license) |
-[Author Information](#author)
-
-PyGPSClient is a multi-platform graphical GNSS/GPS testing, diagnostic and UBX &copy; (u-blox &trade;) device configuration application written entirely in Python and tkinter.
-
-![full app screenshot ubx](/images/app.png)
-*Screenshot showing mixed-protocol stream from u-blox ZED-F9P receiver, using PyGPSClient's [NTRIP Client](#ntripconfig) to achieve >= 1cm accuracy*
-
-The application can be installed using the standard `pip` Python package manager - see [installation instructions](#installation) below.
-
----
-## <a name="currentstatus">Current Status</a>
-
-![Status](https://img.shields.io/pypi/status/PyGPSClient)
-![Release](https://img.shields.io/github/v/release/semuconsulting/PyGPSClient)
-![Build](https://img.shields.io/github/workflow/status/semuconsulting/pygpsclient/pygpsclient)
-![Release Date](https://img.shields.io/github/release-date/semuconsulting/PyGPSClient)
-![Last Commit](https://img.shields.io/github/last-commit/semuconsulting/PyGPSClient)
-![Contributors](https://img.shields.io/github/contributors/semuconsulting/PyGPSClient.svg)
-![Open Issues](https://img.shields.io/github/issues-raw/semuconsulting/PyGPSClient)
-
-Sphinx API Documentation in HTML format is available at [https://www.semuconsulting.com/pygpsclient](https://www.semuconsulting.com/pygpsclient).
-
-Contributions welcome - please refer to [CONTRIBUTING.MD](https://github.com/semuconsulting/PyGPSClient/blob/master/CONTRIBUTING.md).
-
-[Bug reports](https://github.com/semuconsulting/PyGPSClient/blob/master/.github/ISSUE_TEMPLATE/bug_report.md) and [Feature requests](https://github.com/semuconsulting/PyGPSClient/blob/master/.github/ISSUE_TEMPLATE/feature_request.md) - please use the templates provided.
-
-This is an independent project and we have no affiliation whatsoever with u-blox.
-
----
-## <a name="features">Features</a>
-
-1. Runs on any platform which supports a Python 3 interpreter (>=3.7) and tkinter (>=8.6) GUI framework, including Windows, MacOS, Linux and Raspberry Pi OS.
-1. Supports NMEA, UBX and RTCM3 protocols.
-1. Capable of reading from a variety of GNSS data streams: Serial (USB / UART), Socket (TCP / UDP) and binary datalog file.
-1. Configurable GUI with selectable and resizeable widgets.
-1. Expandable banner widget showing key navigation information.
-1. Serial console widget showing data stream in either parsed, binary or hexadecimal format.
-1. User-configurable color tagging of selected console entries.
-1. Skyview widget showing current satellite visibility and position (elevation / azimuth). Satellite icon borders are colour-coded to distinguish between different GNSS constellations.
-1. Graphview widget showing current satellite reception (signal-to-noise ratio).
-1. Mapview widget with location marker, showing either a static Mercator world map, or an optional dynamic web-based map downloaded via a MapQuest API (*requires an Internet connection and free 
-[MapQuest API Key](https://developer.mapquest.com/user/login/sign-up)*).
-1. Data logging in parsed, binary, hexadecimal string and tabulated hexadecimal formats (NB. only binary datalogs can be re-read by PyGPSClient's parser).
-1. Track recording in GPX format.
-1. UBX Configuration Dialog, with the ability to send a variety of UBX configuration commands to u-blox GNSS devices. This includes the facility to add **user-defined commands or command sequences** - see instructions under [user-defined presets](#userdefined) below. While not intended to be a direct replacement, the application supports much of the UBX configuration functionality in u-blox's Windows-only [u-center &copy;](https://www.u-blox.com/en/product/u-center) tool.
-1. [NTRIP](https://en.wikipedia.org/wiki/Networked_Transport_of_RTCM_via_Internet_Protocol) Client ([differential GPS enhancement](https://en.wikipedia.org/wiki/Differential_GPS)) facility with the ability to connect to a specified NTRIP server (caster), parse the incoming RTCM3 data and feed this data to a compatible GNSS device (*requires an Internet connection and access to a suitable NTRIP caster*).
-1. **New BETA feature in v1.3.5** - [Socket Server / NTRIP Caster](#socketserver)  with two modes of operation: (a) open, unauthenticated Socket Server or (b) NTRIP Caster.
-
----
-## <a name="howtouse">How to Use</a>
-
-* To connect to a listed serial device, select the device from the listbox, set the appropriate serial connection parameters and click 
-![connect icon](/pygpsclient/resources/usbport-1-24.png). The application will endeavour to pre-select a recognised GNSS/GPS device but this is platform and device dependent. Press the ![refresh](/pygpsclient/resources/iconmonstr-refresh-6-16.png) button to refresh the list of connected devices at any point. *Rate bps is typically the only setting that might need adjusting, but tweaking the timeout setting may improve performance on certain platforms*.
-* To connect to a TCP or UDP socket, enter the server URL and port, select the protocol (defaults to TCP) and click 
-![connect socket icon](/pygpsclient/resources/ethernet-1-24.png).
-* To stream from a previously-saved binary datalog file, click 
-![connect-file icon](/pygpsclient/resources/binary-1-24.png) and select the file. PyGPSClient datalog files will be named e.g. `pygpsdata-20220427114802.log`, but any binary dump of an GNSS receiver output is acceptable.
-* To disconnect from the data stream, click
-![disconnect icon](/pygpsclient/resources/iconmonstr-media-control-50-24.png).
-* To display the UBX Configuration Dialog (*only functional when connected to a UBX GNSS device via serial port*), click
-![gear icon](/pygpsclient/resources/iconmonstr-gear-2-24.png), or go to Menu..Options.
-* To display the NTRIP Client Configuration Dialog (*requires internet connection*), click
-![gear icon](/pygpsclient/resources/iconmonstr-antenna-6-24.png), or go to Menu..Options.
-* To expand or collapse the banner or serial port configuration widgets, click the ![expand icon](/pygpsclient/resources/iconmonstr-arrow-80-16.png)/![expand icon](/pygpsclient/resources/iconmonstr-triangle-1-16.png) buttons.
-* To show or hide the various widgets, go to Menu..View and click on the relevant hide/show option.
-* Protocols Shown - Select which protocols to display; NMEA, UBX and/or RTCM3 (NB: this only changes the displayed protocols - to change the actual protocols output by the receiver, use the CFG-PRT command).
-* Console Display - Select from parsed, binary or hexadecimal formats.
-* Tags - Turn console color tagging on or off. User-configurable color tags are loaded from a file "colortags" (lower case, no extension) in the user's home directory - see example provided. NB: color tagging does impose a small performance overhead - turning it off will improve console response times at very high transaction rates.
-* Degrees Format and Units - Change the displayed degree and unit formats.
-* Zoom - Change the web map scale (any change will take effect at the next map refresh, indicated by a small timer icon at the top left of the panel).
-* Show Legend - Turn the graph legend on or off.
-* Show Unused Satellites - Include or exclude satellites that are not used in the navigation solution (e.g. because their signal level is too low) from the graph and sky view panels.
-* DataLogging - Turn Data logging in the selected format on or off. You will be prompted to select the directory into which timestamped log files are saved (NB. only binary datalogs can be re-read by PyGPSClient's parser).
-* GPX Track - Turn track recording (in GPX format) on or off. You will be prompted to select the directory into which timestamped track files are saved.
-* Socket / NTRIP Server - Turn Socket / NTRIP Server on or off.
-* UBX Configuration - Opens UBX configuration panel (only functional with u-blox devices).
-* NTRIP Client Configuration - Opens NTRIP Client configuration panel.
-
----
-### <a name="ubxconfig">UBX Configuration Facilities</a>
-
-![ubxconfig widget screenshot](/images/ubxconfig_widget.png)
-
-The UBX Configuration Dialog currently supports the following UBX configuration 'widgets':
-1. Version widget shows current device hardware/firmware versions (*via MON-VER and MON-HW polls*).
-1. Protocol Configuration widget (CFG-PRT) sets baud rate and inbound/outbound protocols across all available ports.
-1. Solution Rate widget (CFG-RATE) sets navigation solution interval in ms (e.g. 1000 = 1/second) and measurement ratio (ratio between the number of measurements and the number of navigation solutions, e.g. 5 = five measurements per navigation solution).
-1. For each of the widgets above, clicking anywhere in the widget background will refresh the displayed information with the current configuration.
-1. Message Rate widget (CFG-MSG) sets message rates per port for UBX and NMEA messages. Message rate is relative to navigation solution frequency e.g. a message rate of '4' means 'every 4th navigation solution'.
-1. Configuration Interface widget (CFG-VALSET, CFG-VALDEL and CFG-VALGET) queries and sets configuration for [Generation 9+ devices](https://github.com/semuconsulting/pyubx2#configinterface) e.g. NEO-M9, ZED-F9P, etc.
-1. Preset Commands widget supports a variety of preset and user-defined commands - see [user defined presets](#userdefined)
-
-An icon to the right of each 'SEND' 
-![send icon](/pygpsclient/resources/iconmonstr-arrow-12-24.png) button indicates the confirmation status of the configuration command; 
-(pending i.e. awaiting confirmation ![pending icon](/pygpsclient/resources/iconmonstr-time-6-24.png), 
-confirmed ![confirmed icon](/pygpsclient/resources/iconmonstr-check-mark-8-24.png) or 
-warning ![warning icon](/pygpsclient/resources/iconmonstr-warning-1-24.png)). 
-
-**Note:**
-* Confirmation responses can take several seconds at high message transmission rates, or be discarded altogether if the device's transmit buffer is full (*txbuff-alloc error*). To ensure timely confirmation responses, try increasing the baud rate and/or temporarily reducing transmitted message rates using the configuration commands provided.
-* A warning icon (typically accompanied by an ACK-NAK response) is usually an indication that one or more of the commands sent is not supported by your receiver. 
-
----
-### <a name="ntripconfig">NTRIP Client Facilities</a>
-
-![ntrip config widget screenshot](/images/ntripconfig_widget.png)
-
-To use:
-1. Enter the required NTRIP server URL (or IP address) and port (defaults to 2101). For services which require authorisation, enter your login username and password.
-1. To retrieve the sourcetable, leave the mountpoint field blank and click connect (*response may take a few seconds*). The required mountpoint may then be selected from the list, or entered manually. Where possible, `PyGPSClient` will automatically identify the closest mountpoint to the current location.
-1. For NTRIP services which require client position data via NMEA GGA sentences, select the appropriate sentence transmission interval in seconds. The default is 'None' (no GGA sentences sent). A value of 10 or 60 seconds is typical.
-1. If GGA sentence transmission is enabled, GGA sentences can either be populated from live navigation data (*assuming a receiver is connected and outputting valid position data*) or from manual settings entered in the NTRIP configuration panel (latitude, longitude, elevation and separation - all four manual settings must be provided).
-1. To connect to the NTRIP server, click ![connect icon](/pygpsclient/resources/iconmonstr-media-control-48-24.png). To disconnect, click ![disconnect icon](/pygpsclient/resources/iconmonstr-media-control-50-24.png).
-1. If NTRIP data is being successfully received, the banner '**dgps:**' status indicator should change to 'YES' and indicate the age and reference station of the correction data (where available) ![dgps status](/images/dgps_status.png). Note that DGPS status is typically maintained for up to 60 seconds after loss of correction signal.
-1. Some NTRIP services may output RTCM3 correction messages at a high rate, flooding the GUI console display. To suppress these messages in the console, de-select the 'RTCM' option in 'Protocols Shown' - the RTCM3 messages will continue to be processed in the background.
-
-Below is a illustrative NTRIP DGPS data log, showing:
-* Outgoing NMEA GPGGA (client position) sentence.
-* Incoming RTCM3 correction messages; in this case - 1006 (Ref station ARP (*DF003=2690*) with antenna height), 1008 (Antenna descriptor), 1033 (Receiver descriptor), 1075 (GPS MSM5), 1085 (GLONASS MSM5), 1095 (Galileo MSM5), 1125 (BeiDou MSM5) and 1230 (GLONASS Code-Phase Biases)
-* Corresponding UBX RXM-RTCM acknowledgements generated by the u-blox ZED-F9P receiver, confirming message type, valid checksum (*crcFailed=0*), successful use (*msgUsed=2*) and reference station ARP (*refStation=2690*). 
-
-![ntrip console screenshot](/images/ntrip_consolelog.png)
-
-**NB:** Please respect the terms and conditions of any remote NTRIP service used with this facility. For testing or evaluation purposes, consider deploying a local [SNIP LITE](https://www.use-snip.com/download/) server. *Inappropriate use of an NTRIP service may result in your account being blocked*.
-
----
-### <a name="socketserver">Socket Server / NTRIP Caster Facilities</a> (BETA)
-
-The Socket Server / NTRIP Caster facility is capable of operating in either of two modes;
-1. SOCKET SERVER - an open, unauthenticated TCP socket server available to any socket client including, for example, another instance of PyGPSClient or gnssdump (the CLI utility installed with pyubx2) running on another machine. In this mode it will broadcast the host's currently connected GNSS data stream (NMEA, UBX, RTCM3). The default port is 50010.
-<<<<<<< HEAD
-2. NTRIP SERVER - a simple implementation of an authenticated NTRIP server/caster available to any NTRIP client including, for example, the PyGPSClient NTRIP Client facility. Login credentials for the NTRIP server/caster are set via host environment variables `PYGPSCLIENT_USER` and `PYGPSCLIENT_PASSWORD`. The default port is 2101. **See prerequisites below.**
-=======
-2. NTRIP CASTER - a simple implementation of an authenticated NTRIP caster available to any NTRIP client including, for example, the PyGPSClient NTRIP Client facility. Login credentials for the NTRIP caster are set via host environment variables `PYGPSCLIENT_USER` and `PYGPSCLIENT_PASSWORD`. The default port is 2101. **See prerequisites below.**
->>>>>>> 9ba6f7b6
-
-The server/caster binds to the host address '0.0.0.0' i.e. all available IP addresses on the host machine. It may be necessary to add a firewall rule on the host and/or client machine to allow remote traffic on the specified port.
-
-A label on the settings panel indicates the number of connected clients, and the server/caster status is indicated in the topmost banner: closed: ![transmit icon](/pygpsclient/resources/iconmonstr-notransmit-10-24.png), open with no clients: ![transmit icon](/pygpsclient/resources/iconmonstr-noclient-10-24.png), open with clients: ![transmit icon](/pygpsclient/resources/iconmonstr-transmit-10-24.png).
-
-<<<<<<< HEAD
-**NB:** Running in NTRIP server/caster mode is predicated on the host being connected to an RTK-compatible GNSS receiver **operating in Base Station mode** (either `SURVEY_IN` or `FIXED`) and outputting the requisite RTCM3 message types (1005, 1077, 1087, 1097, 1127 and 1230). In the case of the u-blox ZED-F9P receiver, for example, this is set using the `CFG-TMODE*` and `CFG-MSGOUT-RTCM*` configuration interface parameters available via the [UBX Configuration](#ubxconfig) panel - refer to the Integration Manual and Interface Specification for further details. PyGPSClient does *not* configure the receiver automatically, though an example configuration script for the u-blox ZED-F9P receiver may be found at [/examples/f9p-basestation.py](https://github.com/semuconsulting/PyGPSClient/blob/master/examples/f9p_basestation.py). This script can also be used to generate user-defined preset command strings suitable for copying and pasting into a `ubxpresets` file (see [User Defined Presets](#userdefined) below).
-=======
-**NB:** Running in NTRIP caster mode is predicated on the host being connected to an RTK-compatible GNSS receiver **operating in Base Station mode** (either `SURVEY_IN` or `FIXED`) and outputting the requisite RTCM3 message types (1005, 1077, 1087, 1097, 1127 and 1230). In the case of the u-blox ZED-F9P receiver, for example, this is set using the `CFG-TMODE*` and `CFG-MSGOUT-RTCM*` configuration interface parameters available via the [UBX Configuration panel](#ubxconfig) - refer to the Integration Manual and Interface Specification for further details. PyGPSClient does *not* configure the receiver automatically, though an example configuration script for the u-blox ZED-F9P receiver may be found at [/examples/f9p-basestation.py](https://github.com/semuconsulting/PyGPSClient/blob/master/examples/f9p_basestation.py). This script can also be used to generate user-defined preset command strings suitable for copying and pasting into a `ubxpresets` file (see [User Defined Presets](#userdefined) below).
->>>>>>> 9ba6f7b6
-
----
-## <a name="installation">Installation</a>
-
-In the following, `python3` & `pip` refer to the Python 3 executables. You may need to type 
-`python` or `pip3`, depending on your particular environment. It is also recommended that 
-the Python 3 scripts (bin) and site_packages directories are included in your PATH 
-(*many standard Python 3 installation packages will do this automatically*).
-
-### Platform Dependencies
-
-On Windows and MacOS, pip, tkinter and the necessary imaging libraries are generally packaged with Python 3.  On some Linux distributions like Ubuntu 18+ and Raspberry Pi OS, they may need to be installed separately, e.g.:
-
-```shell
-sudo apt install python3-pip python3-tk python3-pil python3-pil.imagetk
-```
-
-*NB:* If you're compiling the latest version of Python 3 from source, you may also need to install tk-dev (or a similarly named package e.g. tk-devel) first. Refer to http://wiki.python.org/moin/TkInter for further details.
-
-```shell
-sudo apt install tk-dev
-```
-
-Ideally the platform screen resolution will be at least 1400 x 900, though the main application window is resizeable.
-
-### User Privileges
-
-To access the serial port on most Linux platforms, you will need to be a member of the 
-`tty` and/or `dialout` groups. Other than this, no special privileges are required.
-
-```shell
-usermod -a -G tty myuser
-```
-
-### 1. Install using pip
-
-![Python version](https://img.shields.io/pypi/pyversions/PyGPSClient.svg?style=flat)
-[![PyPI version](https://img.shields.io/pypi/v/PyGPSClient.svg?style=flat)](https://pypi.org/project/PyGPSClient/)
-![PyPI downloads](https://img.shields.io/pypi/dm/PyGPSClient.svg?style=flat)
-
-The easiest way to install the latest version of `PyGPSClient` is with
-[pip](http://pypi.python.org/pypi/pip/):
-
-```shell
-python3 -m pip install --upgrade PyGPSClient
-```
-
-If required, `PyGPSClient` can also be installed into a virtual environment, e.g.:
-
-```shell
-python3 -m pip install --user --upgrade virtualenv
-python3 -m virtualenv env
-source env/bin/activate (or env\Scripts\activate on Windows)
-(env) python3 -m pip install --upgrade PyGPSClient
-...
-deactivate
-```
-
-To run the application, if the Python 3 scripts (bin) directory is in your PATH, simply type (all lowercase): 
-```shell
-pygpsclient
-```
-
-If desired, you can add a shortcut to this command to your desktop or favourites menu.
-
-Alternatively, if the Python 3 site_packages are in your PATH, you can type (all lowercase): 
-```shell
-python3 -m pygpsclient
-```
-
-**NB:** If the Python 3 scripts (bin) or site_packages directories are *not* in your PATH, you will need to add the fully-qualified path to `pygpsclient` in the commands above.
-
-**Tip:** to find the site_packages location, type:
-```shell
-python3 -m pip show PyGPSClient
-``` 
-and look for the `Location:` entry in the response, e.g.
-
-- Linux: `Location: /home/username/.local/lib/python3.9/site-packages`
-- MacOS: `Location: /Library/Frameworks/Python.framework/Versions/3.9/lib/python3.9/site-packages`
-- Windows: `Location: c:\users\username\appdata\roaming\python\python39\lib\site-packages`
-
-**Tip:** To create an application launcher for linux distributions like Ubuntu, create a text file named `pygpsclient.desktop` with the following content (*edited for your particular environment*) and copy this to the `/home/user/.local/share/applications` folder, e.g.
-
-```
-[Desktop Entry]
-Type=Application
-Terminal=false
-Name=PyGPSClient
-Icon=/home/user/.local/lib/python3.9/site-packages/pygpsclient/resources/pygpsclient.ico
-Exec=/home/user/.local/bin/pygpsclient
-```
-
-### 2. Manual installation
-
-See [requirements.txt](requirements.txt).
-
-The following Python libraries are required (these will be installed automatically if using pip to install PyGPSClient):
-
-```shell
-python3 -m pip install --upgrade pygnssutils pyserial Pillow requests
-```
-
-To install PyGPSClient manually, download and unzip this repository and run:
-
-```shell
-python3 -m /path_to_folder/foldername/pygpsclient
-```
-
-e.g. if you downloaded and unzipped to a folder named `PyGPSClient-1.3.4`, run: 
-
-```shell
-python3 -m /path_to_folder/PyGPSClient-1.3.4/pygpsclient
-```
-
----
-## <a name="mapquestapi">MapQuest API Key</a>
-
-To use the optional dynamic web-based mapview facility, you need to request and install a 
-[MapQuest API key](https://developer.mapquest.com/user/login/sign-up).
-The free edition of this API allows for up to 15,000 transactions/month (roughly 500/day) on a non-commercial basis.
-For this reason, the map refresh rate is intentionally limited to 1/minute* to avoid exceeding the free transaction
-limit under normal use. **NB:** this facility is *not* intended to be used for real time navigational purposes.
-
-Once you have received the API key (a 32-character alphanumeric string), you can either:
-
-1. create an environment variable named `MQAPIKEY` (all upper case) and set this to the API key value. It is recommended 
-that this is a User variable rather than a System/Global variable.
-2. copy it to a file named `mqapikey` (lower case, no extension) and place this file in the user's home directory.
-
-*The web map refresh rate can be amended if required by changing the MAP_UPDATE_INTERVAL constant in `globals.py`.
-
----
-## <a name="userdefined">User Defined Presets</a>
-
-The UBX Configuration Dialog includes the facility to send user-defined UBX configuration messages or message sequences to the receiver. These can be set up by adding
-appropriate comma-delimited message descriptions and payload definitions to a file named `ubxpresets` (lower case, no extension), and then placing this file in the user's home directory. The message definition comprises a free-format text description (*avoid embedded commas*) 
-followed by one or more [pyubx2 UBXMessage constructors](https://pypi.org/project/pyubx2/), i.e. 
-1. message class as a string e.g. `CFG` (must be a valid class from pyubx2.UBX_CLASSES)
-2. message id as a string e.g. `CFG-MSG` (must be a valid id from pyubx2.UBX_MSGIDS)
-3. payload as a hexadecimal string e.g. `f004010100010100` (leave blank for null payloads e.g. most POLL messages)
-4. mode as an integer (`1` = SET, `2` = POLL)
-
-(payload as hex string can be obtained from a `UBXMessage` created using the [pyubx2 library](https://pypi.org/project/pyubx2/) thus: ```msg.payload.hex()```)
-
-Multiple commands can be concatenated on a single line. Illustrative examples are shown below:
-
-```
-Stop GNSS, CFG, CFG-RST, 00000800, 1
-Start GNSS, CFG, CFG-RST, 00000900, 1
-Enable NMEA UBX00 & UBX03 sentences, CFG, CFG-MSG, f100010100010100, 1, CFG, CFG-MSG, f103010100010100, 1
-Poll NEO-9 UART1/2 baud rates, CFG, CFG-VALGET, 000000000100524001005340, 2
-Poll NEO-9 Message Rates, CFG, CFG-VALGET, 00000000ffff9120, 2, CFG, CFG-VALGET, 00004000ffff9120, 2, CFG, CFG-VALGET, 00008000ffff9120, 2
-Set ZED-F9P to Base Station Survey-In Mode (1m accuracy), CFG, CFG-VALSET, 000100008b00912001c002912001cf02912001d4029120011b03912001d902912001060391200111000340e8030000100003405a0000000100032001, 1
-Set ZED-F9P to Base Station Survey-In Mode (1cm accuracy), CFG, CFG-VALSET, 000100008b00912001c002912001cf02912001d4029120011b03912001d9029120010603912001110003400a000000100003405a0000000100032001, 1
-Poll Receiver Software Version, MON, MON-VER, , 2
-Poll Datum, CFG, CFG-DAT, , 2
-Poll GNSS config, CFG, CFG-GNSS, , 2
-Poll NMEA config, CFG, CFG-NMEA, , 2
-Poll Satellite-based Augmentation, CFG, CFG-SBAS, , 2
-Poll Receiver Management, CFG, CFG-RXM, , 2
-Poll Navigation Mode, CFG, CFG-NAV5, , 2
-Poll Expert Navigation mode, CFG, CFG-NAVX5, , 2
-Poll Geofencing, CFG, CFG-GEOFENCE, , 2
-Limit NMEA GNSS to GPS only, CFG, CFG-NMEA, 0040000276000000000000010000000000000000, 1
-Limit NMEA GNSS to GLONASS only, CFG, CFG-NMEA, 0040000257000000000000010000000000000000, 1
-Set NMEA GNSS to ALL, CFG, CFG-NMEA, 0040000200000000000000010000000000000000, 1
-Limit UBX GNSS to GPS only, CFG, CFG-GNSS, 0020200700081000010001010101030000000101020408000000010103081000000001010400080000000103050003000000010506080E0000000101, 1
-Limit UBX GNSS to GLONASS only, CFG, CFG-GNSS, 0020200700081000000001010101030000000101020408000000010103081000000001010400080000000103050003000000010506080E0001000101, 1
-Set UBX GNSS to ALL, CFG, CFG-GNSS, 0020200700081000010001010101030001000101020408000000010103081000000001010400080000000103050003000100010506080E0001000101, 1
-FORCE COLD RESTART !*** Expect ClearCommError ***!, CFG, CFG-RST, ffff0100, 1
-```
-
----
-## <a name="knownissues">Known Issues</a>
-
-As at May 2022, tkinter performance is noticeably slower on MacOS Monterey platforms (particularly M1/M2) than on Windows or Linux, though internal streamlining in PyGPSClient v1.3.2 went some way to mitigating the impact. The application is fully functional on MacOS but you may find some dialog load operations are relatively slow, particularly at high message rates. This may be resolved in a subsequent MacOS update, but in the meantime the impact can be minimised by:
-1. Opening and closing the UBX or NTRIP configuration dialogs while the serial connection is closed.
-1. Minimising incoming message rates while using the configuration facilities. The [UBX Configuration](#ubxconfig) facility offers presets for 'minimum NMEA messages' or 'minimum UBX messages'.
-1. Temporarily disabling the console display of certain message protocols using the 'Protocols Shown' checkboxes.
-1. Turning off color tagging.
-
----
-## <a name="glossary">Glossary of Terms</a>
-
-See also [GNSS Positioning - A Reviser](https://www.semuconsulting.com/gnsswiki/)
-
-* ACC - accuracy of location in real units (hacc - horizontal, vacc - vertical). Note that location accuracy is not directly provided via the standard NMEA message set, but is available from UBX messages e.g. NAV-POSLLH, NAV-PVT and some proprietary NMEA messages e.g. UBX00.
-* BEI - [BeiDou Navigation Satellite System](https://en.wikipedia.org/wiki/BeiDou).
-* DOP - [dilution of precision](https://gisgeography.com/gps-accuracy-hdop-pdop-gdop-multipath/) (pdop - overall position, hdop - horizontal, vdop - vertical).
-* GAL - [Galileo Satellite Navigation](https://en.wikipedia.org/wiki/Galileo_(satellite_navigation)).
-* GLO - [GLONASS, Global Navigation Satellite System](https://en.wikipedia.org/wiki/GLONASS).
-* GNSS - [global navigation satellite system](https://en.wikipedia.org/wiki/Satellite_navigation).
-* GPS - [Global Positioning System](https://en.wikipedia.org/wiki/Global_Positioning_System).
-* IME - [IMES, Indoor MEssaging System](https://www.gpsworld.com/wirelessindoor-positioningopening-up-indoors-11603/)
-* NTRIP - [Networked Transport of RTCM via Internet Protocol](https://en.wikipedia.org/wiki/Networked_Transport_of_RTCM_via_Internet_Protocol)
-* PRN - [pseudo-random noise number](https://www.gps.gov/technical/prn-codes/) (code that each satellite transmits to differentiate itself from other satellites in the active constellation).
-* QZS - [QZSS, Quasi-Zenith Satellite System](https://en.wikipedia.org/wiki/Quasi-Zenith_Satellite_System).
-* RTCM(3) - [RTCM 10403.n Differential GNSS Services standard](https://rtcm.myshopify.com/collections/differential-global-navigation-satellite-dgnss-standards/products/rtcm-10403-2-differential-gnss-global-navigation-satellite-systems-services-version-3-february-1-2013).
-* SBA - [SBAS, Satellite-based Augmentation System](https://en.wikipedia.org/wiki/GNSS_augmentation#Satellite-based_augmentation_system).
-* SIP - satellites used in position solution.
-* SIV - satellites in view.
-* SV(N) - [space vehicle number](https://en.wikipedia.org/wiki/List_of_GPS_satellites) (serial number assigned to each satellite).
-* UTC - coordinated universal time.
-
----
-## <a name="license">License</a>
-
-![License](https://img.shields.io/github/license/semuconsulting/PyGPSClient.svg)
-
-BSD 3-Clause License
-
-Copyright &copy; 2020, SEMU Consulting
-All rights reserved.
-
-Application icons from [iconmonstr](https://iconmonstr.com/license/) &copy;.
-
----
-## <a name="author">Author Information</a>
-
-semuadmin@semuconsulting.com
-
-`PyGPSClient` is maintained entirely by unpaid volunteers. If you find it useful, a small donation would be greatly appreciated!
-
-[![Donations](https://www.paypalobjects.com/en_GB/i/btn/btn_donate_LG.gif)](https://www.paypal.com/donate/?hosted_button_id=4TG5HGBNAM7YJ)
+# PyGPSClient
+
+[Current Status](#currentstatus) |
+[Features](#features) |
+[How to Use](#howtouse) |
+[UBX Configuration](#ubxconfig) |
+[NTRIP Client](#ntripconfig) |
+[Socket Server / NTRIP Caster](#socketserver) |
+[Installation](#installation) |
+[Mapquest API Key](#mapquestapi) |
+[User-defined Presets](#userdefined) |
+[Known Issues](#knownissues) |
+[Glossary of Terms](#glossary) |
+[License](#license) |
+[Author Information](#author)
+
+PyGPSClient is a multi-platform graphical GNSS/GPS testing, diagnostic and UBX &copy; (u-blox &trade;) device configuration application written entirely in Python and tkinter.
+
+![full app screenshot ubx](/images/app.png)
+*Screenshot showing mixed-protocol stream from u-blox ZED-F9P receiver, using PyGPSClient's [NTRIP Client](#ntripconfig) to achieve >= 1cm accuracy*
+
+The application can be installed using the standard `pip` Python package manager - see [installation instructions](#installation) below.
+
+---
+## <a name="currentstatus">Current Status</a>
+
+![Status](https://img.shields.io/pypi/status/PyGPSClient)
+![Release](https://img.shields.io/github/v/release/semuconsulting/PyGPSClient)
+![Build](https://img.shields.io/github/workflow/status/semuconsulting/pygpsclient/pygpsclient)
+![Release Date](https://img.shields.io/github/release-date/semuconsulting/PyGPSClient)
+![Last Commit](https://img.shields.io/github/last-commit/semuconsulting/PyGPSClient)
+![Contributors](https://img.shields.io/github/contributors/semuconsulting/PyGPSClient.svg)
+![Open Issues](https://img.shields.io/github/issues-raw/semuconsulting/PyGPSClient)
+
+Sphinx API Documentation in HTML format is available at [https://www.semuconsulting.com/pygpsclient](https://www.semuconsulting.com/pygpsclient).
+
+Contributions welcome - please refer to [CONTRIBUTING.MD](https://github.com/semuconsulting/PyGPSClient/blob/master/CONTRIBUTING.md).
+
+[Bug reports](https://github.com/semuconsulting/PyGPSClient/blob/master/.github/ISSUE_TEMPLATE/bug_report.md) and [Feature requests](https://github.com/semuconsulting/PyGPSClient/blob/master/.github/ISSUE_TEMPLATE/feature_request.md) - please use the templates provided.
+
+This is an independent project and we have no affiliation whatsoever with u-blox.
+
+---
+## <a name="features">Features</a>
+
+1. Runs on any platform which supports a Python 3 interpreter (>=3.7) and tkinter (>=8.6) GUI framework, including Windows, MacOS, Linux and Raspberry Pi OS.
+1. Supports NMEA, UBX and RTCM3 protocols.
+1. Capable of reading from a variety of GNSS data streams: Serial (USB / UART), Socket (TCP / UDP) and binary datalog file.
+1. Configurable GUI with selectable and resizeable widgets.
+1. Expandable banner widget showing key navigation information.
+1. Serial console widget showing data stream in either parsed, binary or hexadecimal format.
+1. User-configurable color tagging of selected console entries.
+1. Skyview widget showing current satellite visibility and position (elevation / azimuth). Satellite icon borders are colour-coded to distinguish between different GNSS constellations.
+1. Graphview widget showing current satellite reception (signal-to-noise ratio).
+1. Mapview widget with location marker, showing either a static Mercator world map, or an optional dynamic web-based map downloaded via a MapQuest API (*requires an Internet connection and free 
+[MapQuest API Key](https://developer.mapquest.com/user/login/sign-up)*).
+1. Data logging in parsed, binary, hexadecimal string and tabulated hexadecimal formats (NB. only binary datalogs can be re-read by PyGPSClient's parser).
+1. Track recording in GPX format.
+1. UBX Configuration Dialog, with the ability to send a variety of UBX configuration commands to u-blox GNSS devices. This includes the facility to add **user-defined commands or command sequences** - see instructions under [user-defined presets](#userdefined) below. While not intended to be a direct replacement, the application supports much of the UBX configuration functionality in u-blox's Windows-only [u-center &copy;](https://www.u-blox.com/en/product/u-center) tool.
+1. [NTRIP](https://en.wikipedia.org/wiki/Networked_Transport_of_RTCM_via_Internet_Protocol) Client ([differential GPS enhancement](https://en.wikipedia.org/wiki/Differential_GPS)) facility with the ability to connect to a specified NTRIP server (caster), parse the incoming RTCM3 data and feed this data to a compatible GNSS device (*requires an Internet connection and access to a suitable NTRIP caster*).
+1. **New BETA feature in v1.3.5** - [Socket Server / NTRIP Caster](#socketserver)  with two modes of operation: (a) open, unauthenticated Socket Server or (b) NTRIP Caster.
+
+---
+## <a name="howtouse">How to Use</a>
+
+* To connect to a listed serial device, select the device from the listbox, set the appropriate serial connection parameters and click 
+![connect icon](/pygpsclient/resources/usbport-1-24.png). The application will endeavour to pre-select a recognised GNSS/GPS device but this is platform and device dependent. Press the ![refresh](/pygpsclient/resources/iconmonstr-refresh-6-16.png) button to refresh the list of connected devices at any point. *Rate bps is typically the only setting that might need adjusting, but tweaking the timeout setting may improve performance on certain platforms*.
+* To connect to a TCP or UDP socket, enter the server URL and port, select the protocol (defaults to TCP) and click 
+![connect socket icon](/pygpsclient/resources/ethernet-1-24.png).
+* To stream from a previously-saved binary datalog file, click 
+![connect-file icon](/pygpsclient/resources/binary-1-24.png) and select the file. PyGPSClient datalog files will be named e.g. `pygpsdata-20220427114802.log`, but any binary dump of an GNSS receiver output is acceptable.
+* To disconnect from the data stream, click
+![disconnect icon](/pygpsclient/resources/iconmonstr-media-control-50-24.png).
+* To display the UBX Configuration Dialog (*only functional when connected to a UBX GNSS device via serial port*), click
+![gear icon](/pygpsclient/resources/iconmonstr-gear-2-24.png), or go to Menu..Options.
+* To display the NTRIP Client Configuration Dialog (*requires internet connection*), click
+![gear icon](/pygpsclient/resources/iconmonstr-antenna-6-24.png), or go to Menu..Options.
+* To expand or collapse the banner or serial port configuration widgets, click the ![expand icon](/pygpsclient/resources/iconmonstr-arrow-80-16.png)/![expand icon](/pygpsclient/resources/iconmonstr-triangle-1-16.png) buttons.
+* To show or hide the various widgets, go to Menu..View and click on the relevant hide/show option.
+* Protocols Shown - Select which protocols to display; NMEA, UBX and/or RTCM3 (NB: this only changes the displayed protocols - to change the actual protocols output by the receiver, use the CFG-PRT command).
+* Console Display - Select from parsed, binary or hexadecimal formats.
+* Tags - Turn console color tagging on or off. User-configurable color tags are loaded from a file "colortags" (lower case, no extension) in the user's home directory - see example provided. NB: color tagging does impose a small performance overhead - turning it off will improve console response times at very high transaction rates.
+* Degrees Format and Units - Change the displayed degree and unit formats.
+* Zoom - Change the web map scale (any change will take effect at the next map refresh, indicated by a small timer icon at the top left of the panel).
+* Show Legend - Turn the graph legend on or off.
+* Show Unused Satellites - Include or exclude satellites that are not used in the navigation solution (e.g. because their signal level is too low) from the graph and sky view panels.
+* DataLogging - Turn Data logging in the selected format on or off. You will be prompted to select the directory into which timestamped log files are saved (NB. only binary datalogs can be re-read by PyGPSClient's parser).
+* GPX Track - Turn track recording (in GPX format) on or off. You will be prompted to select the directory into which timestamped track files are saved.
+* Socket / NTRIP Server - Turn Socket / NTRIP Server on or off.
+* UBX Configuration - Opens UBX configuration panel (only functional with u-blox devices).
+* NTRIP Client Configuration - Opens NTRIP Client configuration panel.
+
+---
+### <a name="ubxconfig">UBX Configuration Facilities</a>
+
+![ubxconfig widget screenshot](/images/ubxconfig_widget.png)
+
+The UBX Configuration Dialog currently supports the following UBX configuration 'widgets':
+1. Version widget shows current device hardware/firmware versions (*via MON-VER and MON-HW polls*).
+1. Protocol Configuration widget (CFG-PRT) sets baud rate and inbound/outbound protocols across all available ports.
+1. Solution Rate widget (CFG-RATE) sets navigation solution interval in ms (e.g. 1000 = 1/second) and measurement ratio (ratio between the number of measurements and the number of navigation solutions, e.g. 5 = five measurements per navigation solution).
+1. For each of the widgets above, clicking anywhere in the widget background will refresh the displayed information with the current configuration.
+1. Message Rate widget (CFG-MSG) sets message rates per port for UBX and NMEA messages. Message rate is relative to navigation solution frequency e.g. a message rate of '4' means 'every 4th navigation solution'.
+1. Configuration Interface widget (CFG-VALSET, CFG-VALDEL and CFG-VALGET) queries and sets configuration for [Generation 9+ devices](https://github.com/semuconsulting/pyubx2#configinterface) e.g. NEO-M9, ZED-F9P, etc.
+1. Preset Commands widget supports a variety of preset and user-defined commands - see [user defined presets](#userdefined)
+
+An icon to the right of each 'SEND' 
+![send icon](/pygpsclient/resources/iconmonstr-arrow-12-24.png) button indicates the confirmation status of the configuration command; 
+(pending i.e. awaiting confirmation ![pending icon](/pygpsclient/resources/iconmonstr-time-6-24.png), 
+confirmed ![confirmed icon](/pygpsclient/resources/iconmonstr-check-mark-8-24.png) or 
+warning ![warning icon](/pygpsclient/resources/iconmonstr-warning-1-24.png)). 
+
+**Note:**
+* Confirmation responses can take several seconds at high message transmission rates, or be discarded altogether if the device's transmit buffer is full (*txbuff-alloc error*). To ensure timely confirmation responses, try increasing the baud rate and/or temporarily reducing transmitted message rates using the configuration commands provided.
+* A warning icon (typically accompanied by an ACK-NAK response) is usually an indication that one or more of the commands sent is not supported by your receiver. 
+
+---
+### <a name="ntripconfig">NTRIP Client Facilities</a>
+
+![ntrip config widget screenshot](/images/ntripconfig_widget.png)
+
+To use:
+1. Enter the required NTRIP server URL (or IP address) and port (defaults to 2101). For services which require authorisation, enter your login username and password.
+1. To retrieve the sourcetable, leave the mountpoint field blank and click connect (*response may take a few seconds*). The required mountpoint may then be selected from the list, or entered manually. Where possible, `PyGPSClient` will automatically identify the closest mountpoint to the current location.
+1. For NTRIP services which require client position data via NMEA GGA sentences, select the appropriate sentence transmission interval in seconds. The default is 'None' (no GGA sentences sent). A value of 10 or 60 seconds is typical.
+1. If GGA sentence transmission is enabled, GGA sentences can either be populated from live navigation data (*assuming a receiver is connected and outputting valid position data*) or from manual settings entered in the NTRIP configuration panel (latitude, longitude, elevation and separation - all four manual settings must be provided).
+1. To connect to the NTRIP server, click ![connect icon](/pygpsclient/resources/iconmonstr-media-control-48-24.png). To disconnect, click ![disconnect icon](/pygpsclient/resources/iconmonstr-media-control-50-24.png).
+1. If NTRIP data is being successfully received, the banner '**dgps:**' status indicator should change to 'YES' and indicate the age and reference station of the correction data (where available) ![dgps status](/images/dgps_status.png). Note that DGPS status is typically maintained for up to 60 seconds after loss of correction signal.
+1. Some NTRIP services may output RTCM3 correction messages at a high rate, flooding the GUI console display. To suppress these messages in the console, de-select the 'RTCM' option in 'Protocols Shown' - the RTCM3 messages will continue to be processed in the background.
+
+Below is a illustrative NTRIP DGPS data log, showing:
+* Outgoing NMEA GPGGA (client position) sentence.
+* Incoming RTCM3 correction messages; in this case - 1006 (Ref station ARP (*DF003=2690*) with antenna height), 1008 (Antenna descriptor), 1033 (Receiver descriptor), 1075 (GPS MSM5), 1085 (GLONASS MSM5), 1095 (Galileo MSM5), 1125 (BeiDou MSM5) and 1230 (GLONASS Code-Phase Biases)
+* Corresponding UBX RXM-RTCM acknowledgements generated by the u-blox ZED-F9P receiver, confirming message type, valid checksum (*crcFailed=0*), successful use (*msgUsed=2*) and reference station ARP (*refStation=2690*). 
+
+![ntrip console screenshot](/images/ntrip_consolelog.png)
+
+**NB:** Please respect the terms and conditions of any remote NTRIP service used with this facility. For testing or evaluation purposes, consider deploying a local [SNIP LITE](https://www.use-snip.com/download/) server. *Inappropriate use of an NTRIP service may result in your account being blocked*.
+
+---
+### <a name="socketserver">Socket Server / NTRIP Caster Facilities</a> (BETA)
+
+The Socket Server / NTRIP Caster facility is capable of operating in either of two modes;
+1. SOCKET SERVER - an open, unauthenticated TCP socket server available to any socket client including, for example, another instance of PyGPSClient or gnssdump (the CLI utility installed with pyubx2) running on another machine. In this mode it will broadcast the host's currently connected GNSS data stream (NMEA, UBX, RTCM3). The default port is 50010.
+2. NTRIP CASTER - a simple implementation of an authenticated NTRIP caster available to any NTRIP client including, for example, the PyGPSClient NTRIP Client facility. Login credentials for the NTRIP caster are set via host environment variables `PYGPSCLIENT_USER` and `PYGPSCLIENT_PASSWORD`. The default port is 2101. **See prerequisites below.**
+
+The server/caster binds to the host address '0.0.0.0' i.e. all available IP addresses on the host machine. It may be necessary to add a firewall rule on the host and/or client machine to allow remote traffic on the specified port.
+
+A label on the settings panel indicates the number of connected clients, and the server/caster status is indicated in the topmost banner: closed: ![transmit icon](/pygpsclient/resources/iconmonstr-notransmit-10-24.png), open with no clients: ![transmit icon](/pygpsclient/resources/iconmonstr-noclient-10-24.png), open with clients: ![transmit icon](/pygpsclient/resources/iconmonstr-transmit-10-24.png).
+
+**NB:** Running in NTRIP caster mode is predicated on the host being connected to an RTK-compatible GNSS receiver **operating in Base Station mode** (either `SURVEY_IN` or `FIXED`) and outputting the requisite RTCM3 message types (1005, 1077, 1087, 1097, 1127 and 1230). In the case of the u-blox ZED-F9P receiver, for example, this is set using the `CFG-TMODE*` and `CFG-MSGOUT-RTCM*` configuration interface parameters available via the [UBX Configuration panel](#ubxconfig) - refer to the Integration Manual and Interface Specification for further details. PyGPSClient does *not* configure the receiver automatically, though an example configuration script for the u-blox ZED-F9P receiver may be found at [/examples/f9p-basestation.py](https://github.com/semuconsulting/PyGPSClient/blob/master/examples/f9p_basestation.py). This script can also be used to generate user-defined preset command strings suitable for copying and pasting into a `ubxpresets` file (see [User Defined Presets](#userdefined) below).
+
+---
+## <a name="installation">Installation</a>
+
+In the following, `python3` & `pip` refer to the Python 3 executables. You may need to type 
+`python` or `pip3`, depending on your particular environment. It is also recommended that 
+the Python 3 scripts (bin) and site_packages directories are included in your PATH 
+(*many standard Python 3 installation packages will do this automatically*).
+
+### Platform Dependencies
+
+On Windows and MacOS, pip, tkinter and the necessary imaging libraries are generally packaged with Python 3.  On some Linux distributions like Ubuntu 18+ and Raspberry Pi OS, they may need to be installed separately, e.g.:
+
+```shell
+sudo apt install python3-pip python3-tk python3-pil python3-pil.imagetk
+```
+
+*NB:* If you're compiling the latest version of Python 3 from source, you may also need to install tk-dev (or a similarly named package e.g. tk-devel) first. Refer to http://wiki.python.org/moin/TkInter for further details.
+
+```shell
+sudo apt install tk-dev
+```
+
+Ideally the platform screen resolution will be at least 1400 x 900, though the main application window is resizeable.
+
+### User Privileges
+
+To access the serial port on most Linux platforms, you will need to be a member of the 
+`tty` and/or `dialout` groups. Other than this, no special privileges are required.
+
+```shell
+usermod -a -G tty myuser
+```
+
+### 1. Install using pip
+
+![Python version](https://img.shields.io/pypi/pyversions/PyGPSClient.svg?style=flat)
+[![PyPI version](https://img.shields.io/pypi/v/PyGPSClient.svg?style=flat)](https://pypi.org/project/PyGPSClient/)
+![PyPI downloads](https://img.shields.io/pypi/dm/PyGPSClient.svg?style=flat)
+
+The easiest way to install the latest version of `PyGPSClient` is with
+[pip](http://pypi.python.org/pypi/pip/):
+
+```shell
+python3 -m pip install --upgrade PyGPSClient
+```
+
+If required, `PyGPSClient` can also be installed into a virtual environment, e.g.:
+
+```shell
+python3 -m pip install --user --upgrade virtualenv
+python3 -m virtualenv env
+source env/bin/activate (or env\Scripts\activate on Windows)
+(env) python3 -m pip install --upgrade PyGPSClient
+...
+deactivate
+```
+
+To run the application, if the Python 3 scripts (bin) directory is in your PATH, simply type (all lowercase): 
+```shell
+pygpsclient
+```
+
+If desired, you can add a shortcut to this command to your desktop or favourites menu.
+
+Alternatively, if the Python 3 site_packages are in your PATH, you can type (all lowercase): 
+```shell
+python3 -m pygpsclient
+```
+
+**NB:** If the Python 3 scripts (bin) or site_packages directories are *not* in your PATH, you will need to add the fully-qualified path to `pygpsclient` in the commands above.
+
+**Tip:** to find the site_packages location, type:
+```shell
+python3 -m pip show PyGPSClient
+``` 
+and look for the `Location:` entry in the response, e.g.
+
+- Linux: `Location: /home/username/.local/lib/python3.9/site-packages`
+- MacOS: `Location: /Library/Frameworks/Python.framework/Versions/3.9/lib/python3.9/site-packages`
+- Windows: `Location: c:\users\username\appdata\roaming\python\python39\lib\site-packages`
+
+**Tip:** To create an application launcher for linux distributions like Ubuntu, create a text file named `pygpsclient.desktop` with the following content (*edited for your particular environment*) and copy this to the `/home/user/.local/share/applications` folder, e.g.
+
+```
+[Desktop Entry]
+Type=Application
+Terminal=false
+Name=PyGPSClient
+Icon=/home/user/.local/lib/python3.9/site-packages/pygpsclient/resources/pygpsclient.ico
+Exec=/home/user/.local/bin/pygpsclient
+```
+
+### 2. Manual installation
+
+See [requirements.txt](requirements.txt).
+
+The following Python libraries are required (these will be installed automatically if using pip to install PyGPSClient):
+
+```shell
+python3 -m pip install --upgrade pygnssutils pyserial Pillow requests
+```
+
+To install PyGPSClient manually, download and unzip this repository and run:
+
+```shell
+python3 -m /path_to_folder/foldername/pygpsclient
+```
+
+e.g. if you downloaded and unzipped to a folder named `PyGPSClient-1.3.4`, run: 
+
+```shell
+python3 -m /path_to_folder/PyGPSClient-1.3.4/pygpsclient
+```
+
+---
+## <a name="mapquestapi">MapQuest API Key</a>
+
+To use the optional dynamic web-based mapview facility, you need to request and install a 
+[MapQuest API key](https://developer.mapquest.com/user/login/sign-up).
+The free edition of this API allows for up to 15,000 transactions/month (roughly 500/day) on a non-commercial basis.
+For this reason, the map refresh rate is intentionally limited to 1/minute* to avoid exceeding the free transaction
+limit under normal use. **NB:** this facility is *not* intended to be used for real time navigational purposes.
+
+Once you have received the API key (a 32-character alphanumeric string), you can either:
+
+1. create an environment variable named `MQAPIKEY` (all upper case) and set this to the API key value. It is recommended 
+that this is a User variable rather than a System/Global variable.
+2. copy it to a file named `mqapikey` (lower case, no extension) and place this file in the user's home directory.
+
+*The web map refresh rate can be amended if required by changing the MAP_UPDATE_INTERVAL constant in `globals.py`.
+
+---
+## <a name="userdefined">User Defined Presets</a>
+
+The UBX Configuration Dialog includes the facility to send user-defined UBX configuration messages or message sequences to the receiver. These can be set up by adding
+appropriate comma-delimited message descriptions and payload definitions to a file named `ubxpresets` (lower case, no extension), and then placing this file in the user's home directory. The message definition comprises a free-format text description (*avoid embedded commas*) 
+followed by one or more [pyubx2 UBXMessage constructors](https://pypi.org/project/pyubx2/), i.e. 
+1. message class as a string e.g. `CFG` (must be a valid class from pyubx2.UBX_CLASSES)
+2. message id as a string e.g. `CFG-MSG` (must be a valid id from pyubx2.UBX_MSGIDS)
+3. payload as a hexadecimal string e.g. `f004010100010100` (leave blank for null payloads e.g. most POLL messages)
+4. mode as an integer (`1` = SET, `2` = POLL)
+
+(payload as hex string can be obtained from a `UBXMessage` created using the [pyubx2 library](https://pypi.org/project/pyubx2/) thus: ```msg.payload.hex()```)
+
+Multiple commands can be concatenated on a single line. Illustrative examples are shown below:
+
+```
+Stop GNSS, CFG, CFG-RST, 00000800, 1
+Start GNSS, CFG, CFG-RST, 00000900, 1
+Enable NMEA UBX00 & UBX03 sentences, CFG, CFG-MSG, f100010100010100, 1, CFG, CFG-MSG, f103010100010100, 1
+Poll NEO-9 UART1/2 baud rates, CFG, CFG-VALGET, 000000000100524001005340, 2
+Poll NEO-9 Message Rates, CFG, CFG-VALGET, 00000000ffff9120, 2, CFG, CFG-VALGET, 00004000ffff9120, 2, CFG, CFG-VALGET, 00008000ffff9120, 2
+Set ZED-F9P to Base Station Survey-In Mode (1m accuracy), CFG, CFG-VALSET, 000100008b00912001c002912001cf02912001d4029120011b03912001d902912001060391200111000340e8030000100003405a0000000100032001, 1
+Set ZED-F9P to Base Station Survey-In Mode (1cm accuracy), CFG, CFG-VALSET, 000100008b00912001c002912001cf02912001d4029120011b03912001d9029120010603912001110003400a000000100003405a0000000100032001, 1
+Poll Receiver Software Version, MON, MON-VER, , 2
+Poll Datum, CFG, CFG-DAT, , 2
+Poll GNSS config, CFG, CFG-GNSS, , 2
+Poll NMEA config, CFG, CFG-NMEA, , 2
+Poll Satellite-based Augmentation, CFG, CFG-SBAS, , 2
+Poll Receiver Management, CFG, CFG-RXM, , 2
+Poll Navigation Mode, CFG, CFG-NAV5, , 2
+Poll Expert Navigation mode, CFG, CFG-NAVX5, , 2
+Poll Geofencing, CFG, CFG-GEOFENCE, , 2
+Limit NMEA GNSS to GPS only, CFG, CFG-NMEA, 0040000276000000000000010000000000000000, 1
+Limit NMEA GNSS to GLONASS only, CFG, CFG-NMEA, 0040000257000000000000010000000000000000, 1
+Set NMEA GNSS to ALL, CFG, CFG-NMEA, 0040000200000000000000010000000000000000, 1
+Limit UBX GNSS to GPS only, CFG, CFG-GNSS, 0020200700081000010001010101030000000101020408000000010103081000000001010400080000000103050003000000010506080E0000000101, 1
+Limit UBX GNSS to GLONASS only, CFG, CFG-GNSS, 0020200700081000000001010101030000000101020408000000010103081000000001010400080000000103050003000000010506080E0001000101, 1
+Set UBX GNSS to ALL, CFG, CFG-GNSS, 0020200700081000010001010101030001000101020408000000010103081000000001010400080000000103050003000100010506080E0001000101, 1
+FORCE COLD RESTART !*** Expect ClearCommError ***!, CFG, CFG-RST, ffff0100, 1
+```
+
+---
+## <a name="knownissues">Known Issues</a>
+
+As at May 2022, tkinter performance is noticeably slower on MacOS Monterey platforms (particularly M1/M2) than on Windows or Linux, though internal streamlining in PyGPSClient v1.3.2 went some way to mitigating the impact. The application is fully functional on MacOS but you may find some dialog load operations are relatively slow, particularly at high message rates. This may be resolved in a subsequent MacOS update, but in the meantime the impact can be minimised by:
+1. Opening and closing the UBX or NTRIP configuration dialogs while the serial connection is closed.
+1. Minimising incoming message rates while using the configuration facilities. The [UBX Configuration](#ubxconfig) facility offers presets for 'minimum NMEA messages' or 'minimum UBX messages'.
+1. Temporarily disabling the console display of certain message protocols using the 'Protocols Shown' checkboxes.
+1. Turning off color tagging.
+
+---
+## <a name="glossary">Glossary of Terms</a>
+
+See also [GNSS Positioning - A Reviser](https://www.semuconsulting.com/gnsswiki/)
+
+* ACC - accuracy of location in real units (hacc - horizontal, vacc - vertical). Note that location accuracy is not directly provided via the standard NMEA message set, but is available from UBX messages e.g. NAV-POSLLH, NAV-PVT and some proprietary NMEA messages e.g. UBX00.
+* BEI - [BeiDou Navigation Satellite System](https://en.wikipedia.org/wiki/BeiDou).
+* DOP - [dilution of precision](https://gisgeography.com/gps-accuracy-hdop-pdop-gdop-multipath/) (pdop - overall position, hdop - horizontal, vdop - vertical).
+* GAL - [Galileo Satellite Navigation](https://en.wikipedia.org/wiki/Galileo_(satellite_navigation)).
+* GLO - [GLONASS, Global Navigation Satellite System](https://en.wikipedia.org/wiki/GLONASS).
+* GNSS - [global navigation satellite system](https://en.wikipedia.org/wiki/Satellite_navigation).
+* GPS - [Global Positioning System](https://en.wikipedia.org/wiki/Global_Positioning_System).
+* IME - [IMES, Indoor MEssaging System](https://www.gpsworld.com/wirelessindoor-positioningopening-up-indoors-11603/)
+* NTRIP - [Networked Transport of RTCM via Internet Protocol](https://en.wikipedia.org/wiki/Networked_Transport_of_RTCM_via_Internet_Protocol)
+* PRN - [pseudo-random noise number](https://www.gps.gov/technical/prn-codes/) (code that each satellite transmits to differentiate itself from other satellites in the active constellation).
+* QZS - [QZSS, Quasi-Zenith Satellite System](https://en.wikipedia.org/wiki/Quasi-Zenith_Satellite_System).
+* RTCM(3) - [RTCM 10403.n Differential GNSS Services standard](https://rtcm.myshopify.com/collections/differential-global-navigation-satellite-dgnss-standards/products/rtcm-10403-2-differential-gnss-global-navigation-satellite-systems-services-version-3-february-1-2013).
+* SBA - [SBAS, Satellite-based Augmentation System](https://en.wikipedia.org/wiki/GNSS_augmentation#Satellite-based_augmentation_system).
+* SIP - satellites used in position solution.
+* SIV - satellites in view.
+* SV(N) - [space vehicle number](https://en.wikipedia.org/wiki/List_of_GPS_satellites) (serial number assigned to each satellite).
+* UTC - coordinated universal time.
+
+---
+## <a name="license">License</a>
+
+![License](https://img.shields.io/github/license/semuconsulting/PyGPSClient.svg)
+
+BSD 3-Clause License
+
+Copyright &copy; 2020, SEMU Consulting
+All rights reserved.
+
+Application icons from [iconmonstr](https://iconmonstr.com/license/) &copy;.
+
+---
+## <a name="author">Author Information</a>
+
+semuadmin@semuconsulting.com
+
+`PyGPSClient` is maintained entirely by unpaid volunteers. If you find it useful, a small donation would be greatly appreciated!
+
+[![Donations](https://www.paypalobjects.com/en_GB/i/btn/btn_donate_LG.gif)](https://www.paypal.com/donate/?hosted_button_id=4TG5HGBNAM7YJ)